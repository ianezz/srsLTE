--- conflicted
+++ resolved
@@ -50,15 +50,6 @@
     
     bzero(q, sizeof(srslte_enb_ul_t));
     
-<<<<<<< HEAD
-    q->cell = cell;
-    
-    if (hopping_cfg) {
-      memcpy(&q->hopping_cfg, hopping_cfg, sizeof(srslte_pusch_hopping_cfg_t));
-    } 
-    
-=======
->>>>>>> 05da1ac4
     q->users = calloc(sizeof(srslte_enb_ul_user_t*), (1+SRSLTE_SIRNTI));
     if (!q->users) {
       perror("malloc");
@@ -208,11 +199,7 @@
 {
   if (!q->users[rnti]) {
     q->users[rnti] = calloc(1, sizeof(srslte_enb_ul_user_t));
-<<<<<<< HEAD
-    
-=======
-
->>>>>>> 05da1ac4
+
     if (srslte_pucch_set_crnti(&q->pucch, rnti)) {
       fprintf(stderr, "Error setting PUCCH rnti\n");
       return -1;
