/**
 *
 * \section COPYRIGHT
 *
 * Copyright 2013-2015 Software Radio Systems Limited
 *
 * \section LICENSE
 *
 * This file is part of the srsLTE library.
 *
 * srsLTE is free software: you can redistribute it and/or modify
 * it under the terms of the GNU Affero General Public License as
 * published by the Free Software Foundation, either version 3 of
 * the License, or (at your option) any later version.
 *
 * srsLTE is distributed in the hope that it will be useful,
 * but WITHOUT ANY WARRANTY; without even the implied warranty of
 * MERCHANTABILITY or FITNESS FOR A PARTICULAR PURPOSE.  See the
 * GNU Affero General Public License for more details.
 *
 * A copy of the GNU Affero General Public License can be found in
 * the LICENSE file in the top-level directory of this distribution
 * and at http://www.gnu.org/licenses/.
 *
 */

#include <stdio.h>
#include <stdlib.h>
#include <string.h>
#include <unistd.h>
#include <sys/time.h>
#include <srslte/phy/phch/ra.h>

#include "srslte/srslte.h"

// Enable to measure execution time
//#define DO_OFDM

#ifdef DO_OFDM
#define NOF_CE_SYMBOLS SRSLTE_SF_LEN_PRB(cell.nof_prb)
#else
#define NOF_CE_SYMBOLS SRSLTE_SF_LEN_RE(cell.nof_prb, cell.cp)
#endif

srslte_cell_t cell = {
  6,            // nof_prb
  1,            // nof_ports
  0,            // cell_id
  SRSLTE_CP_NORM,       // cyclic prefix
  SRSLTE_PHICH_NORM,    // PHICH length
  SRSLTE_PHICH_R_1_6    // PHICH resources
};

char mimo_type_str [32] = "single";
srslte_mimo_type_t mimo_type = SRSLTE_MIMO_TYPE_SINGLE_ANTENNA;
uint32_t cfi = 2;
uint32_t mcs[SRSLTE_MAX_CODEWORDS] = {0, 0};
uint32_t subframe = 1;
int rv_idx[SRSLTE_MAX_CODEWORDS] = {0, 1};
uint16_t rnti = 1234;
uint32_t nof_rx_antennas = 1;
uint32_t pmi = 0;
char *input_file = NULL; 

void usage(char *prog) {
  printf("Usage: %s [fmMcsrtRFpnwav] \n", prog);
  printf("\t-f read signal from file [Default generate it with pdsch_encode()]\n");
  printf("\t-m MCS [Default %d]\n", mcs[0]);
  printf("\t-M MCS2 [Default %d]\n", mcs[1]);
  printf("\t-c cell id [Default %d]\n", cell.id);
  printf("\t-s subframe [Default %d]\n", subframe);
  printf("\t-r rv_idx [Default %d]\n", rv_idx[0]);
  printf("\t-t rv_idx2 [Default %d]\n", rv_idx[1]);
  printf("\t-R rnti [Default %d]\n", rnti);
  printf("\t-F cfi [Default %d]\n", cfi);
  printf("\t-x Transmission mode [single|diversity|cdd|multiplex] [Default %s]\n", mimo_type_str);
  printf("\t-n cell.nof_prb [Default %d]\n", cell.nof_prb);
  printf("\t-a nof_rx_antennas [Default %d]\n", nof_rx_antennas);
  printf("\t-p pmi (multiplex only)  [Default %d]\n", pmi);
  printf("\t-v [set srslte_verbose to debug, default none]\n");
}

void parse_args(int argc, char **argv) {
  int opt;
  while ((opt = getopt(argc, argv, "fmMcsrtRFpnavx")) != -1) {
    switch(opt) {
    case 'f':
      input_file = argv[optind];
      break;
    case 'm':
      mcs[0] = (uint32_t) atoi(argv[optind]);
      break;
    case 'M':
      mcs[1] = (uint32_t) atoi(argv[optind]);
      break;
    case 's':
      subframe = atoi(argv[optind]);
      break;
    case 'r':
      rv_idx[0] = (uint32_t) atoi(argv[optind]);
      break;
    case 't':
      rv_idx[1] = (uint32_t) atoi(argv[optind]);
      break;
    case 'R':
      rnti = atoi(argv[optind]);
      break;
    case 'F':
      cfi = atoi(argv[optind]);
      break;
    case 'x':
      strncpy(mimo_type_str, argv[optind], 32);
      break;
    case 'p':
      pmi = (uint32_t) atoi(argv[optind]);
      break;
    case 'n':
      cell.nof_prb = atoi(argv[optind]);
      break;
    case 'c':
      cell.id = atoi(argv[optind]);
      break;
    case 'a':
      nof_rx_antennas = (uint32_t) atoi(argv[optind]);
      break;
    case 'v':
      srslte_verbose++;
      break;
    default:
      usage(argv[0]);
      exit(-1);
    }
  }
}

static uint8_t *data_tx[SRSLTE_MAX_CODEWORDS] = {NULL};
static uint8_t *data_rx[SRSLTE_MAX_CODEWORDS] = {NULL};
cf_t *ce[SRSLTE_MAX_PORTS][SRSLTE_MAX_PORTS];
srslte_softbuffer_rx_t *softbuffers_rx[SRSLTE_MAX_CODEWORDS];
srslte_ra_dl_grant_t grant; 
srslte_pdsch_cfg_t pdsch_cfg; 
#ifdef DO_OFDM
cf_t *tx_sf_symbols[SRSLTE_MAX_PORTS];
cf_t *rx_sf_symbols[SRSLTE_MAX_PORTS];
#endif /* DO_OFDM */
cf_t *tx_slot_symbols[SRSLTE_MAX_PORTS];
cf_t *rx_slot_symbols[SRSLTE_MAX_PORTS];
srslte_pdsch_t pdsch_tx, pdsch_rx;
srslte_ofdm_t ofdm_tx, ofdm_rx; 

int main(int argc, char **argv) {
  uint32_t i, j, k;
  int ret = -1;
  struct timeval t[3];
  srslte_softbuffer_tx_t *softbuffers_tx[SRSLTE_MAX_CODEWORDS];
<<<<<<< HEAD
  int M=10;
=======
  int M=1;
>>>>>>> 05da1ac4
  bool acks[SRSLTE_MAX_CODEWORDS] = {false};

  parse_args(argc,argv);

  /* Initialise to zeros */
  bzero(&pdsch_tx, sizeof(srslte_pdsch_t));
  bzero(&pdsch_rx, sizeof(srslte_pdsch_t));
  bzero(&pdsch_cfg, sizeof(srslte_pdsch_cfg_t));
  bzero(ce, sizeof(cf_t*)*SRSLTE_MAX_PORTS);
  bzero(tx_slot_symbols, sizeof(cf_t*)*SRSLTE_MAX_PORTS);
  bzero(rx_slot_symbols, sizeof(cf_t*)*SRSLTE_MAX_PORTS);

  /* Parse transmission mode */
  if (srslte_str2mimotype(mimo_type_str, &mimo_type)) {
    ERROR("Wrong transmission mode.");
    goto quit;
  }

  switch(mimo_type) {

    case SRSLTE_MIMO_TYPE_SINGLE_ANTENNA:
      cell.nof_ports = 1;
      break;
    case SRSLTE_MIMO_TYPE_SPATIAL_MULTIPLEX:
    case SRSLTE_MIMO_TYPE_CDD:
      if (nof_rx_antennas < 2) {
        ERROR("At least two receiving antennas are required");
        goto quit;
      }
    case SRSLTE_MIMO_TYPE_TX_DIVERSITY:
    default:
      cell.nof_ports = 2;
      break;
  }

  srslte_ra_dl_dci_t dci;
  bzero(&dci, sizeof(srslte_ra_dl_dci_t));
  dci.type0_alloc.rbg_bitmask = 0xffffffff;

  /* If transport block 0 is enabled */
  if (mcs[0] != 0 || rv_idx[0] != 1) {
    dci.mcs_idx = mcs[0];
    dci.rv_idx = rv_idx[0];
    dci.tb_en[0] = true;
  }

  /* If transport block 0 is disabled */
  if (mcs[1] != 0 || rv_idx[1] != 1) {
    dci.mcs_idx_1 = mcs[1];
    dci.rv_idx_1 = rv_idx[1];
    dci.tb_en[1] = true;
  }

  /* Generate grant from DCI */
  if (srslte_ra_dl_dci_to_grant(&dci, cell.nof_prb, rnti, &grant)) {
    fprintf(stderr, "Error computing resource allocation\n");
    return ret;
  }

<<<<<<< HEAD


=======
>>>>>>> 05da1ac4
#ifdef DO_OFDM
  srslte_ofdm_tx_init(&ofdm_tx, cell.cp, cell.nof_prb);
  srslte_ofdm_rx_init(&ofdm_rx, cell.cp, cell.nof_prb);

  srslte_ofdm_set_normalize(&ofdm_tx, true);
  srslte_ofdm_set_normalize(&ofdm_rx, true);

  for (i = 0; i < cell.nof_ports; i++) {
    tx_sf_symbols[i] = srslte_vec_malloc(sizeof(cf_t) * SRSLTE_SF_LEN_PRB(cell.nof_prb));
  }

  for (i = 0; i < nof_rx_antennas; i++) {
    rx_sf_symbols[i] = srslte_vec_malloc(sizeof(cf_t) * SRSLTE_SF_LEN_PRB(cell.nof_prb));
  }
#endif /* DO_OFDM */

  /* Configure PDSCH */
  if (srslte_pdsch_cfg_mimo(&pdsch_cfg, cell, &grant, cfi, subframe, rv_idx, mimo_type, pmi)) {
    fprintf(stderr, "Error configuring PDSCH\n");
    goto quit;
  }

  /* init memory */
  for (i=0;i<SRSLTE_MAX_PORTS;i++) {
    for (j = 0; j < SRSLTE_MAX_PORTS; j++) {
      ce[i][j] = srslte_vec_malloc(sizeof(cf_t) * NOF_CE_SYMBOLS);
      if (!ce[i]) {
        perror("srslte_vec_malloc");
        goto quit;
      }
      for (k = 0; k < NOF_CE_SYMBOLS; k++) {
        ce[i][j][k] = (i == j) ? 1.0f : 0.0f;
      }
    }
    rx_slot_symbols[i] = srslte_vec_malloc(sizeof(cf_t) * SRSLTE_SF_LEN_RE(cell.nof_prb, cell.cp));
    if (!rx_slot_symbols[i]) {
      perror("srslte_vec_malloc");
      goto quit;
    }
  }


  for (int i = 0; i < SRSLTE_MAX_CODEWORDS; i++) {
    if (grant.tb_en[i]) {
      data_tx[i] = srslte_vec_malloc(sizeof(uint8_t) * grant.mcs[i].tbs);
      if (!data_tx[i]) {
        perror("srslte_vec_malloc");
        goto quit;
      }
      bzero(data_tx[i], sizeof(uint8_t) * grant.mcs[i].tbs);

      data_rx[i] = srslte_vec_malloc(sizeof(uint8_t) * grant.mcs[i].tbs);
      if (!data_rx[i]) {
        perror("srslte_vec_malloc");
        goto quit;
      }
      bzero(data_rx[i], sizeof(uint8_t) * grant.mcs[i].tbs);

    }
  }

<<<<<<< HEAD
  if (srslte_pdsch_init_rx(&pdsch_rx, cell, nof_rx_antennas)) {
    fprintf(stderr, "Error creating PDSCH object\n");
    goto quit;
  }

  srslte_pdsch_set_rnti(&pdsch_rx, rnti);

  for (i = 0; i < SRSLTE_MAX_CODEWORDS; i++) {
    softbuffers_rx[i] = calloc(sizeof(srslte_softbuffer_rx_t), 1);
    if (!softbuffers_rx[i]) {
      fprintf(stderr, "Error allocating RX soft buffer\n");
      goto quit;
    }

    if (srslte_softbuffer_rx_init(softbuffers_rx[i], cell.nof_prb)) {
      fprintf(stderr, "Error initiating RX soft buffer\n");
      goto quit;
    }
  }

  INFO(" Global:\n");
  INFO("         nof_prb=%d\n", cell.nof_prb);
  INFO("       nof_ports=%d\n", cell.nof_ports);
  INFO("              id=%d\n", cell.id);
  INFO("              cp=%s\n", srslte_cp_string(cell.cp));
  INFO("    phich_length=%d\n", (int) cell.phich_length);
  INFO(" phich_resources=%d\n", (int) cell.phich_resources);
  INFO("         nof_prb=%d\n", pdsch_cfg.grant.nof_prb);
  INFO("          sf_idx=%d\n", pdsch_cfg.sf_idx);
  INFO("       mimo_type=%s\n", srslte_mimotype2str(pdsch_cfg.mimo_type));
  INFO("      nof_layers=%d\n", pdsch_cfg.nof_layers);
  INFO("          nof_tb=%d\n", SRSLTE_RA_DL_GRANT_NOF_TB(&pdsch_cfg.grant));
  for (i = 0; i < SRSLTE_MAX_CODEWORDS; i++) {
    INFO(" Tranport block index %d:\n", i);
    INFO("              Qm=%d\n", pdsch_cfg.grant.Qm[i]);
    INFO("         mcs.idx=0x%X\n", pdsch_cfg.grant.mcs[i].idx);
    INFO("         mcs.tbs=%d\n", pdsch_cfg.grant.mcs[i].tbs);
    INFO("         mcs.mod=%s\n", srslte_mod_string(pdsch_cfg.grant.mcs[i].mod));
    INFO("              rv=%d\n", pdsch_cfg.rv[i]);
    INFO("          lstart=%d\n", pdsch_cfg.nbits[i].lstart);
    INFO("        nof_bits=%d\n", pdsch_cfg.nbits[i].nof_bits);
    INFO("          nof_re=%d\n", pdsch_cfg.nbits[i].nof_re);
    INFO("        nof_symb=%d\n", pdsch_cfg.nbits[i].nof_symb);
=======
  if (srslte_pdsch_init_ue(&pdsch_rx, cell.nof_prb, nof_rx_antennas)) {
    fprintf(stderr, "Error creating PDSCH object\n");
    goto quit;
  }
  if (srslte_pdsch_set_cell(&pdsch_rx, cell)) {
    fprintf(stderr, "Error creating PDSCH object\n");
    goto quit;
>>>>>>> 05da1ac4
  }

  srslte_pdsch_set_rnti(&pdsch_rx, rnti);

  for (i = 0; i < SRSLTE_MAX_CODEWORDS; i++) {
    softbuffers_rx[i] = calloc(sizeof(srslte_softbuffer_rx_t), 1);
    if (!softbuffers_rx[i]) {
      fprintf(stderr, "Error allocating RX soft buffer\n");
      goto quit;
    }

    if (srslte_softbuffer_rx_init(softbuffers_rx[i], cell.nof_prb)) {
      fprintf(stderr, "Error initiating RX soft buffer\n");
      goto quit;
    }
  }

  INFO(" Global:\n");
  INFO("         nof_prb=%d\n", cell.nof_prb);
  INFO("       nof_ports=%d\n", cell.nof_ports);
  INFO("              id=%d\n", cell.id);
  INFO("              cp=%s\n", srslte_cp_string(cell.cp));
  INFO("    phich_length=%d\n", (int) cell.phich_length);
  INFO(" phich_resources=%d\n", (int) cell.phich_resources);
  INFO("         nof_prb=%d\n", pdsch_cfg.grant.nof_prb);
  INFO("          sf_idx=%d\n", pdsch_cfg.sf_idx);
  INFO("       mimo_type=%s\n", srslte_mimotype2str(pdsch_cfg.mimo_type));
  INFO("      nof_layers=%d\n", pdsch_cfg.nof_layers);
  INFO("          nof_tb=%d\n", SRSLTE_RA_DL_GRANT_NOF_TB(&pdsch_cfg.grant));
  for (i = 0; i < SRSLTE_MAX_CODEWORDS; i++) {
    INFO(" Tranport block index %d:\n", i);
    INFO("              Qm=%d\n", pdsch_cfg.grant.Qm[i]);
    INFO("         mcs.idx=0x%X\n", pdsch_cfg.grant.mcs[i].idx);
    INFO("         mcs.tbs=%d\n", pdsch_cfg.grant.mcs[i].tbs);
    INFO("         mcs.mod=%s\n", srslte_mod_string(pdsch_cfg.grant.mcs[i].mod));
    INFO("              rv=%d\n", pdsch_cfg.rv[i]);
    INFO("          lstart=%d\n", pdsch_cfg.nbits[i].lstart);
    INFO("        nof_bits=%d\n", pdsch_cfg.nbits[i].nof_bits);
    INFO("          nof_re=%d\n", pdsch_cfg.nbits[i].nof_re);
    INFO("        nof_symb=%d\n", pdsch_cfg.nbits[i].nof_symb);
  }

  if (input_file) {
    srslte_filesource_t fsrc;
    if (srslte_filesource_init(&fsrc, input_file, SRSLTE_COMPLEX_FLOAT_BIN)) {
      fprintf(stderr, "Error opening file %s\n", input_file);
      goto quit;
    }
#ifdef DO_OFDM
    srslte_filesource_read(&fsrc, rx_slot_symbols, SRSLTE_SF_LEN_PRB(cell.nof_prb));
#else
    srslte_filesource_read(&fsrc, rx_slot_symbols[0], SRSLTE_SF_LEN_RE(cell.nof_prb, cell.cp));
#endif
    
<<<<<<< HEAD
    srslte_chest_dl_t chest; 
    if (srslte_chest_dl_init(&chest, cell)) {
      fprintf(stderr, "Error initializing equalizer\n");
=======
    srslte_chest_dl_t chest;
    if (srslte_chest_dl_init(&chest, cell.nof_prb)) {
      fprintf(stderr, "Error initializing equalizer\n");
      exit(-1);
    }
    if (srslte_chest_dl_set_cell(&chest, cell)) {
      printf("Error initializing equalizer\n");
>>>>>>> 05da1ac4
      exit(-1);
    }
    srslte_chest_dl_estimate(&chest, rx_slot_symbols[0], ce[0], subframe);
    srslte_chest_dl_free(&chest);
    
    srslte_filesource_free(&fsrc);
  } else {

<<<<<<< HEAD
    if (srslte_pdsch_init_tx(&pdsch_tx, cell)) {
=======
    if (srslte_pdsch_init_enb(&pdsch_tx, cell.nof_prb)) {
>>>>>>> 05da1ac4
      fprintf(stderr, "Error creating PDSCH object\n");
      goto quit;
    }
    if (srslte_pdsch_set_cell(&pdsch_tx, cell)) {
      fprintf(stderr, "Error creating PDSCH object\n");
      goto quit;
    }

    srslte_pdsch_set_rnti(&pdsch_tx, rnti);

    for (i = 0; i < SRSLTE_MAX_CODEWORDS; i++) {
      softbuffers_tx[i] = calloc(sizeof(srslte_softbuffer_tx_t), 1);
      if (!softbuffers_tx[i]) {
        fprintf(stderr, "Error allocating TX soft buffer\n");
      }

<<<<<<< HEAD
    srslte_pdsch_set_rnti(&pdsch_tx, rnti);

    for (i = 0; i < SRSLTE_MAX_CODEWORDS; i++) {
      softbuffers_tx[i] = calloc(sizeof(srslte_softbuffer_tx_t), 1);
      if (!softbuffers_tx[i]) {
        fprintf(stderr, "Error allocating TX soft buffer\n");
      }

=======
>>>>>>> 05da1ac4
      if (srslte_softbuffer_tx_init(softbuffers_tx[i], cell.nof_prb)) {
        fprintf(stderr, "Error initiating TX soft buffer\n");
        goto quit;
      }
    }

    for (i = 0; i < cell.nof_ports; i++) {
      tx_slot_symbols[i] = calloc(SRSLTE_SF_LEN_RE(cell.nof_prb, cell.cp), sizeof(cf_t));
      if (!tx_slot_symbols[i]) {
        perror("srslte_vec_malloc");
        goto quit;
      }
    }

    for (int tb = 0; tb < SRSLTE_MAX_CODEWORDS; tb++) {
      if (grant.tb_en[tb]) {
        for (int byte = 0; byte < grant.mcs[tb].tbs / 8; byte++) {
          data_tx[tb][byte] = (uint8_t) (rand() % 256);
        }
      }
    }

    /*uint8_t databit[100000];
    srslte_bit_unpack_vector(data, databit, grant.mcs.tbs);
    srslte_vec_save_file("data_in", databit, grant.mcs.tbs);*/
    
    if (rv_idx[0] != 0 || rv_idx[1] != 0) {
      /* Do 1st transmission for rv_idx!=0 */
      bzero(pdsch_cfg.rv, sizeof(uint32_t)*SRSLTE_MAX_CODEWORDS);
      if (srslte_pdsch_encode(&pdsch_tx, &pdsch_cfg, softbuffers_tx, data_tx, rnti, tx_slot_symbols)) {
        fprintf(stderr, "Error encoding PDSCH\n");
        goto quit;
      }
    }
    memcpy(pdsch_cfg.rv, rv_idx, sizeof(uint32_t)*SRSLTE_MAX_CODEWORDS);
    gettimeofday(&t[1], NULL);
    for (k = 0; k < M; k++) {
      if (srslte_pdsch_encode(&pdsch_tx, &pdsch_cfg, softbuffers_tx, data_tx, rnti, tx_slot_symbols)) {
        ERROR("Error encoding PDSCH");
        goto quit;
      }
    }
    gettimeofday(&t[2], NULL);
    get_time_interval(t);
    printf("ENCODED in %.2f (PHY bitrate=%.2f Mbps. Processing bitrate=%.2f Mbps)\n",
           (float) t[0].tv_usec/M, (float) (grant.mcs[0].tbs + grant.mcs[1].tbs)/1000.0f,
           (float) (grant.mcs[0].tbs + grant.mcs[1].tbs)*M/t[0].tv_usec);

  #ifdef DO_OFDM
    for (i = 0; i < cell.nof_ports; i++) {
      /* For each Tx antenna modulate OFDM */
      srslte_ofdm_tx_sf(&ofdm_tx, tx_slot_symbols[i], tx_sf_symbols[i]);
    }

    /* combine outputs */
    for (j = 0; j < nof_rx_antennas; j++) {
      for (k = 0; k < NOF_CE_SYMBOLS; k++) {
        rx_sf_symbols[j][k] = 0.0f;
        for (i = 0; i < cell.nof_ports; i++) {
          rx_sf_symbols[j][k] += tx_sf_symbols[i][k] * ce[i][j][k];
        }
      }
    }
  #else
    /* combine outputs */
    for (j = 0; j < nof_rx_antennas; j++) {
      for (k = 0; k < SRSLTE_SF_LEN_RE(cell.nof_prb, cell.cp); k++) {
        rx_slot_symbols[j][k] = 0.0f;
        for (i = 0; i < cell.nof_ports; i++) {
          rx_slot_symbols[j][k] += tx_slot_symbols[i][k] * ce[i][j][k];
        }
      }
    }
  #endif


  }
  int r=0;
  srslte_pdsch_set_max_noi(&pdsch_rx, 10);

  gettimeofday(&t[1], NULL);
  for (k = 0; k < M; k++) {
#ifdef DO_OFDM
    /* For each Rx antenna demodulate OFDM */
    for (i = 0; i < nof_rx_antennas; i++) {
      srslte_ofdm_rx_sf(&ofdm_rx, tx_sf_symbols[i], rx_slot_symbols[i]);
    }
#endif
    for (i = 0; i < SRSLTE_MAX_CODEWORDS; i++) {
      if (grant.tb_en[i]) {
        srslte_softbuffer_rx_reset_tbs(softbuffers_rx[i], (uint32_t) grant.mcs[i].tbs);
      }
    }
    r = srslte_pdsch_decode(&pdsch_rx, &pdsch_cfg, softbuffers_rx, rx_slot_symbols, ce, 0, rnti, data_rx, acks);
  }
  gettimeofday(&t[2], NULL);
  get_time_interval(t);
  printf("DECODED %s in %.2f (PHY bitrate=%.2f Mbps. Processing bitrate=%.2f Mbps)\n", r?"Error":"OK",
         (float) t[0].tv_usec/M, (float) (grant.mcs[0].tbs + grant.mcs[1].tbs)/1000.0f,
         (float) (grant.mcs[0].tbs + grant.mcs[1].tbs)*M/t[0].tv_usec);

  /* If there is an error in PDSCH decode */
  if (r) {
    ret = -1;
    goto quit;
  }

  /* Check Tx and Rx bytes */
  for (int tb = 0; tb < SRSLTE_MAX_CODEWORDS; tb++) {
    if (grant.tb_en[tb]) {
      for (int byte = 0; byte < grant.mcs[tb].tbs / 8; byte++) {
        if (data_tx[tb][byte] != data_rx[tb][byte]) {
          ERROR("Found BYTE error in TB %d (%02X != %02X), quiting...", tb, data_tx[tb][byte], data_rx[tb][byte]);
          ret = SRSLTE_ERROR;
          goto quit;
        }
      }
    }
  }

  /* Check all transport blocks have been decoded OK */
  for (int tb = 0; tb < SRSLTE_MAX_CODEWORDS; tb++) {
    if (grant.tb_en[tb]) {
      ret |= (acks[tb]) ? SRSLTE_SUCCESS : SRSLTE_ERROR;
    }
  }

  ret = SRSLTE_SUCCESS;

quit:
  srslte_pdsch_free(&pdsch_tx);
  srslte_pdsch_free(&pdsch_rx);
  for (i = 0; i < SRSLTE_MAX_CODEWORDS; i++) {
    srslte_softbuffer_tx_free(softbuffers_tx[i]);
    if (softbuffers_tx[i]) {
      free(softbuffers_tx[i]);
    }

    srslte_softbuffer_rx_free(softbuffers_rx[i]);
    if (softbuffers_rx[i]) {
      free(softbuffers_rx[i]);
<<<<<<< HEAD
    }

    if (data_tx[i]) {
      free(data_tx[i]);
    }

=======
    }

    if (data_tx[i]) {
      free(data_tx[i]);
    }

>>>>>>> 05da1ac4
    if (data_rx[i]) {
      free(data_rx[i]);
    }
  }

  for (i=0;i<SRSLTE_MAX_PORTS;i++) {
    for (j = 0; j < SRSLTE_MAX_PORTS; j++) {
      if (ce[i][j]) {
        free(ce[i][j]);
      }
    }
    if (tx_slot_symbols[i]) {
      free(tx_slot_symbols[i]);
    }
    if (rx_slot_symbols[i]) {
      free(rx_slot_symbols[i]);
    }
  }
  if (ret) {
    printf("Error\n");
  } else {
    printf("Ok\n");
  }
  exit(ret);
}<|MERGE_RESOLUTION|>--- conflicted
+++ resolved
@@ -153,11 +153,7 @@
   int ret = -1;
   struct timeval t[3];
   srslte_softbuffer_tx_t *softbuffers_tx[SRSLTE_MAX_CODEWORDS];
-<<<<<<< HEAD
-  int M=10;
-=======
   int M=1;
->>>>>>> 05da1ac4
   bool acks[SRSLTE_MAX_CODEWORDS] = {false};
 
   parse_args(argc,argv);
@@ -217,11 +213,6 @@
     return ret;
   }
 
-<<<<<<< HEAD
-
-
-=======
->>>>>>> 05da1ac4
 #ifdef DO_OFDM
   srslte_ofdm_tx_init(&ofdm_tx, cell.cp, cell.nof_prb);
   srslte_ofdm_rx_init(&ofdm_rx, cell.cp, cell.nof_prb);
@@ -283,8 +274,11 @@
     }
   }
 
-<<<<<<< HEAD
-  if (srslte_pdsch_init_rx(&pdsch_rx, cell, nof_rx_antennas)) {
+  if (srslte_pdsch_init_ue(&pdsch_rx, cell.nof_prb, nof_rx_antennas)) {
+    fprintf(stderr, "Error creating PDSCH object\n");
+    goto quit;
+  }
+  if (srslte_pdsch_set_cell(&pdsch_rx, cell)) {
     fprintf(stderr, "Error creating PDSCH object\n");
     goto quit;
   }
@@ -327,55 +321,6 @@
     INFO("        nof_bits=%d\n", pdsch_cfg.nbits[i].nof_bits);
     INFO("          nof_re=%d\n", pdsch_cfg.nbits[i].nof_re);
     INFO("        nof_symb=%d\n", pdsch_cfg.nbits[i].nof_symb);
-=======
-  if (srslte_pdsch_init_ue(&pdsch_rx, cell.nof_prb, nof_rx_antennas)) {
-    fprintf(stderr, "Error creating PDSCH object\n");
-    goto quit;
-  }
-  if (srslte_pdsch_set_cell(&pdsch_rx, cell)) {
-    fprintf(stderr, "Error creating PDSCH object\n");
-    goto quit;
->>>>>>> 05da1ac4
-  }
-
-  srslte_pdsch_set_rnti(&pdsch_rx, rnti);
-
-  for (i = 0; i < SRSLTE_MAX_CODEWORDS; i++) {
-    softbuffers_rx[i] = calloc(sizeof(srslte_softbuffer_rx_t), 1);
-    if (!softbuffers_rx[i]) {
-      fprintf(stderr, "Error allocating RX soft buffer\n");
-      goto quit;
-    }
-
-    if (srslte_softbuffer_rx_init(softbuffers_rx[i], cell.nof_prb)) {
-      fprintf(stderr, "Error initiating RX soft buffer\n");
-      goto quit;
-    }
-  }
-
-  INFO(" Global:\n");
-  INFO("         nof_prb=%d\n", cell.nof_prb);
-  INFO("       nof_ports=%d\n", cell.nof_ports);
-  INFO("              id=%d\n", cell.id);
-  INFO("              cp=%s\n", srslte_cp_string(cell.cp));
-  INFO("    phich_length=%d\n", (int) cell.phich_length);
-  INFO(" phich_resources=%d\n", (int) cell.phich_resources);
-  INFO("         nof_prb=%d\n", pdsch_cfg.grant.nof_prb);
-  INFO("          sf_idx=%d\n", pdsch_cfg.sf_idx);
-  INFO("       mimo_type=%s\n", srslte_mimotype2str(pdsch_cfg.mimo_type));
-  INFO("      nof_layers=%d\n", pdsch_cfg.nof_layers);
-  INFO("          nof_tb=%d\n", SRSLTE_RA_DL_GRANT_NOF_TB(&pdsch_cfg.grant));
-  for (i = 0; i < SRSLTE_MAX_CODEWORDS; i++) {
-    INFO(" Tranport block index %d:\n", i);
-    INFO("              Qm=%d\n", pdsch_cfg.grant.Qm[i]);
-    INFO("         mcs.idx=0x%X\n", pdsch_cfg.grant.mcs[i].idx);
-    INFO("         mcs.tbs=%d\n", pdsch_cfg.grant.mcs[i].tbs);
-    INFO("         mcs.mod=%s\n", srslte_mod_string(pdsch_cfg.grant.mcs[i].mod));
-    INFO("              rv=%d\n", pdsch_cfg.rv[i]);
-    INFO("          lstart=%d\n", pdsch_cfg.nbits[i].lstart);
-    INFO("        nof_bits=%d\n", pdsch_cfg.nbits[i].nof_bits);
-    INFO("          nof_re=%d\n", pdsch_cfg.nbits[i].nof_re);
-    INFO("        nof_symb=%d\n", pdsch_cfg.nbits[i].nof_symb);
   }
 
   if (input_file) {
@@ -390,11 +335,6 @@
     srslte_filesource_read(&fsrc, rx_slot_symbols[0], SRSLTE_SF_LEN_RE(cell.nof_prb, cell.cp));
 #endif
     
-<<<<<<< HEAD
-    srslte_chest_dl_t chest; 
-    if (srslte_chest_dl_init(&chest, cell)) {
-      fprintf(stderr, "Error initializing equalizer\n");
-=======
     srslte_chest_dl_t chest;
     if (srslte_chest_dl_init(&chest, cell.nof_prb)) {
       fprintf(stderr, "Error initializing equalizer\n");
@@ -402,7 +342,6 @@
     }
     if (srslte_chest_dl_set_cell(&chest, cell)) {
       printf("Error initializing equalizer\n");
->>>>>>> 05da1ac4
       exit(-1);
     }
     srslte_chest_dl_estimate(&chest, rx_slot_symbols[0], ce[0], subframe);
@@ -411,11 +350,7 @@
     srslte_filesource_free(&fsrc);
   } else {
 
-<<<<<<< HEAD
-    if (srslte_pdsch_init_tx(&pdsch_tx, cell)) {
-=======
     if (srslte_pdsch_init_enb(&pdsch_tx, cell.nof_prb)) {
->>>>>>> 05da1ac4
       fprintf(stderr, "Error creating PDSCH object\n");
       goto quit;
     }
@@ -432,17 +367,6 @@
         fprintf(stderr, "Error allocating TX soft buffer\n");
       }
 
-<<<<<<< HEAD
-    srslte_pdsch_set_rnti(&pdsch_tx, rnti);
-
-    for (i = 0; i < SRSLTE_MAX_CODEWORDS; i++) {
-      softbuffers_tx[i] = calloc(sizeof(srslte_softbuffer_tx_t), 1);
-      if (!softbuffers_tx[i]) {
-        fprintf(stderr, "Error allocating TX soft buffer\n");
-      }
-
-=======
->>>>>>> 05da1ac4
       if (srslte_softbuffer_tx_init(softbuffers_tx[i], cell.nof_prb)) {
         fprintf(stderr, "Error initiating TX soft buffer\n");
         goto quit;
@@ -584,21 +508,12 @@
     srslte_softbuffer_rx_free(softbuffers_rx[i]);
     if (softbuffers_rx[i]) {
       free(softbuffers_rx[i]);
-<<<<<<< HEAD
     }
 
     if (data_tx[i]) {
       free(data_tx[i]);
     }
 
-=======
-    }
-
-    if (data_tx[i]) {
-      free(data_tx[i]);
-    }
-
->>>>>>> 05da1ac4
     if (data_rx[i]) {
       free(data_rx[i]);
     }
