--- conflicted
+++ resolved
@@ -245,9 +245,6 @@
     fprintf(stderr, "Error initiating ue_sync\n");
     return -1; 
   }
-<<<<<<< HEAD
-  if (srslte_ue_dl_init(&ue_dl, cell, 1)) {
-=======
   if (srslte_ue_sync_set_cell(&ue_sync, cell)) {
     fprintf(stderr, "Error initiating ue_sync\n");
     return -1;
@@ -257,7 +254,6 @@
     return -1;
   }
   if (srslte_ue_dl_set_cell(&ue_dl, cell)) {
->>>>>>> 05da1ac4
     fprintf(stderr, "Error initiating UE downlink processing module\n");
     return -1;
   }
