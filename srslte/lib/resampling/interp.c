--- conflicted
+++ resolved
@@ -131,20 +131,17 @@
 void srslte_interp_linear_vector2(srslte_interp_linsrslte_vec_t *q, cf_t *in0, cf_t *in1, cf_t *start, cf_t *between, 
                                   uint32_t in1_in0_d, uint32_t M) 
 {
-  srslte_interp_linear_vector3(q, in0, in1, start, between, M, true, q->vector_len);  
-}
-
-void srslte_interp_linear_vector3(srslte_interp_linsrslte_vec_t *q, cf_t *in0, cf_t *in1, cf_t *start, cf_t *between, uint32_t M, bool to_right, uint32_t len) 
+  srslte_interp_linear_vector3(q, in0, in1, start, between, in1_in0_d, M, true, q->vector_len);  
+}
+
+void srslte_interp_linear_vector3(srslte_interp_linsrslte_vec_t *q, cf_t *in0, cf_t *in1, cf_t *start, cf_t *between, 
+                                  uint32_t in1_in0_d, uint32_t M, bool to_right, uint32_t len) 
 {
   uint32_t i;
   
-<<<<<<< HEAD
   srslte_vec_sub_ccc(in1, in0, q->diff_vec, len);
-  srslte_vec_sc_prod_cfc(q->diff_vec, (float) 1/(M+1), q->diff_vec, len);
-=======
-  srslte_vec_sub_ccc(in1, in0, q->diff_vec, q->vector_len);
-  srslte_vec_sc_prod_cfc(q->diff_vec, (float) 1/in1_in0_d, q->diff_vec, q->vector_len);
->>>>>>> 96237d74
+  srslte_vec_sc_prod_cfc(q->diff_vec, (float) 1/in1_in0_d, q->diff_vec, len);
+
   if (start) {
     srslte_vec_sum_ccc(start, q->diff_vec, between, len);    
   } else {
