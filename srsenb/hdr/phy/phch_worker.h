--- conflicted
+++ resolved
@@ -89,18 +89,11 @@
   bool           initiated;
   bool           running;
 
-<<<<<<< HEAD
   cf_t          *signal_buffer_rx[SRSLTE_MAX_PORTS];
-  cf_t          *signal_buffer_tx[SRSLTE_MAX_PORTS];
-  uint32_t       tti_rx, tti_tx, tti_sched_ul, sf_rx, sf_tx, sf_sched_ul, tx_mutex_cnt;
-
-=======
-  cf_t          *signal_buffer_rx;
   cf_t          *signal_buffer_tx[SRSLTE_MAX_PORTS];
   uint32_t       tti_rx, tti_tx_dl, tti_tx_ul;
   uint32_t       sf_rx, sf_tx, tx_mutex_cnt;
   uint32_t       t_rx, t_tx_dl, t_tx_ul;
->>>>>>> ac8cbcaa
   srslte_enb_dl_t enb_dl;
   srslte_enb_ul_t enb_ul;
   
