/**
 *
 * \section COPYRIGHT
 *
 * Copyright 2013-2017 Software Radio Systems Limited
 *
 * \section LICENSE
 *
 * This file is part of srsLTE.
 *
 * srsUE is free software: you can redistribute it and/or modify
 * it under the terms of the GNU Affero General Public License as
 * published by the Free Software Foundation, either version 3 of
 * the License, or (at your option) any later version.
 *
 * srsUE is distributed in the hope that it will be useful,
 * but WITHOUT ANY WARRANTY; without even the implied warranty of
 * MERCHANTABILITY or FITNESS FOR A PARTICULAR PURPOSE.  See the
 * GNU Affero General Public License for more details.
 *
 * A copy of the GNU Affero General Public License can be found in
 * the LICENSE file in the top-level directory of this distribution
 * and at http://www.gnu.org/licenses/.
 *
 */

#include <assert.h>

#include "srslte/common/threads.h"
#include "srslte/common/log.h"

#include "phy/phch_worker.h"

#define Error(fmt, ...)   if (SRSLTE_DEBUG_ENABLED) log_h->error_line(__FILE__, __LINE__, fmt, ##__VA_ARGS__)
#define Warning(fmt, ...) if (SRSLTE_DEBUG_ENABLED) log_h->warning_line(__FILE__, __LINE__, fmt, ##__VA_ARGS__)
#define Info(fmt, ...)    if (SRSLTE_DEBUG_ENABLED) log_h->info_line(__FILE__, __LINE__, fmt, ##__VA_ARGS__)
#define Debug(fmt, ...)   if (SRSLTE_DEBUG_ENABLED) log_h->debug_line(__FILE__, __LINE__, fmt, ##__VA_ARGS__)

using namespace std; 

// Enable this to log SI
//#define LOG_THIS(a) 1

// Enable this one to skip SI-RNTI
#define LOG_THIS(rnti) (rnti != 0xFFFF)


/* Define GUI-related things */
#ifdef ENABLE_GUI
#include "srsgui/srsgui.h"
#include <semaphore.h>
#include <srslte/phy/phch/ra.h>
#include <srslte/srslte.h>
#include <srslte/phy/phch/pdsch.h>
#include <srslte/phy/common/sequence.h>

void init_plots(srsenb::phch_worker *worker);
pthread_t plot_thread; 
sem_t plot_sem; 
static int plot_worker_id = -1;
#else
#warning Compiling without srsGUI support
#endif
/*********************************************/



//#define DEBUG_WRITE_FILE

namespace srsenb {


phch_worker::phch_worker()
{
  phy = NULL;
  reset();  
}

#ifdef DEBUG_WRITE_FILE
FILE *f; 
#endif

void phch_worker::init(phch_common* phy_, srslte::log *log_h_)
{
  phy   = phy_; 
  log_h = log_h_; 
  
  pthread_mutex_init(&mutex, NULL); 
  
  // Init cell here
  signal_buffer_rx    = (cf_t*) srslte_vec_malloc(2*SRSLTE_SF_LEN_PRB(phy->cell.nof_prb)*sizeof(cf_t));
  if (!signal_buffer_rx) {
    fprintf(stderr, "Error allocating memory\n");
    return; 
  }
  signal_buffer_tx = (cf_t*) srslte_vec_malloc(2*SRSLTE_SF_LEN_PRB(phy->cell.nof_prb)*sizeof(cf_t));
  if (!signal_buffer_tx) {
    fprintf(stderr, "Error allocating memory\n");
    return; 
  }
  if (srslte_enb_dl_init(&enb_dl, phy->cell.nof_prb)) {
    fprintf(stderr, "Error initiating ENB DL\n");
    return;
  }
  if (srslte_enb_dl_set_cell(&enb_dl, phy->cell)) {
    fprintf(stderr, "Error initiating ENB DL\n");
    return;
  }
<<<<<<< HEAD

=======
  if (srslte_enb_ul_init(&enb_ul, phy->cell.nof_prb)) {
    fprintf(stderr, "Error initiating ENB UL\n");
    return;
  }
  if (srslte_enb_ul_set_cell(&enb_ul,
                              phy->cell,
                              NULL,
                              &phy->pusch_cfg,
                              &phy->hopping_cfg,
                              &phy->pucch_cfg))
  {
    fprintf(stderr, "Error initiating ENB UL\n");
    return;
  }
  
>>>>>>> 05da1ac4
  /* Setup SI-RNTI in PHY */
  add_rnti(SRSLTE_SIRNTI);

  /* Setup P-RNTI in PHY */
  add_rnti(SRSLTE_PRNTI);

  /* Setup RA-RNTI in PHY */
  for (int i=0;i<10;i++) {
    add_rnti(1+i);
  }

  srslte_pucch_set_threshold(&enb_ul.pucch, 0.8);
  srslte_sch_set_max_noi(&enb_ul.pusch.ul_sch, phy->params.pusch_max_its);
  srslte_enb_dl_set_amp(&enb_dl, phy->params.tx_amplitude);
  
  Info("Worker %d configured cell %d PRB\n", get_id(), phy->cell.nof_prb);
  
  initiated = true; 
  running   = true;

#ifdef DEBUG_WRITE_FILE
  f = fopen("test.dat", "w");
#endif
}

void phch_worker::stop()
{
  running = false;
  pthread_mutex_lock(&mutex);

  srslte_enb_dl_free(&enb_dl);
  srslte_enb_ul_free(&enb_ul);
  if (signal_buffer_rx) {
    free(signal_buffer_rx);
  }
  if (signal_buffer_tx) {
    free(signal_buffer_tx);
  }
  pthread_mutex_unlock(&mutex);
  pthread_mutex_destroy(&mutex);
}
void phch_worker::reset() 
{
  initiated  = false; 
  ue_db.clear();
}

cf_t* phch_worker::get_buffer_rx()
{
  return signal_buffer_rx;
}

void phch_worker::set_time(uint32_t tti_, uint32_t tx_mutex_cnt_, srslte_timestamp_t tx_time_)
{
  tti_rx       = tti_; 
  tti_tx       = (tti_ + 4)%10240; 
  tti_sched_ul = (tti_ + 8)%10240; 
  sf_rx        = tti_rx%10;
  sf_tx        = tti_tx%10;
  sf_sched_ul  = tti_sched_ul%10;
  tx_mutex_cnt = tx_mutex_cnt_;
  memcpy(&tx_time, &tx_time_, sizeof(srslte_timestamp_t));
}

int phch_worker::add_rnti(uint16_t rnti)
{

  if (srslte_enb_dl_add_rnti(&enb_dl, rnti)) {
    return -1; 
  }
  if (srslte_enb_ul_add_rnti(&enb_ul, rnti)) {
    return -1; 
  }

  // Create user 
  ue_db[rnti].rnti = rnti; 
    
  return SRSLTE_SUCCESS; 

}

uint32_t phch_worker::get_nof_rnti() {
  return ue_db.size();
}

void phch_worker::set_config_dedicated(uint16_t rnti, 
                                       srslte_uci_cfg_t *uci_cfg, 
                                       srslte_pucch_sched_t *pucch_sched,
                                       srslte_refsignal_srs_cfg_t *srs_cfg, 
                                       uint32_t I_sr, bool pucch_cqi, uint32_t pmi_idx, bool pucch_cqi_ack)
{
  pthread_mutex_lock(&mutex); 
  if (ue_db.count(rnti)) {
    pucch_sched->N_pucch_1 = phy->pucch_cfg.n1_pucch_an;
    srslte_enb_ul_cfg_ue(&enb_ul, rnti, uci_cfg, pucch_sched, srs_cfg);
        
    ue_db[rnti].I_sr    = I_sr; 
    ue_db[rnti].I_sr_en = true;

    if (pucch_cqi) {
      ue_db[rnti].pmi_idx = pmi_idx; 
      ue_db[rnti].cqi_en  = true;       
      ue_db[rnti].pucch_cqi_ack = pucch_cqi_ack; 
    } else {
      ue_db[rnti].pmi_idx = 0; 
      ue_db[rnti].cqi_en  = false;             
    }
    
  } else {
    Error("Setting config dedicated: rnti=0x%x does not exist\n");
  }
  pthread_mutex_unlock(&mutex); 
}

void phch_worker::rem_rnti(uint16_t rnti)
{
  pthread_mutex_lock(&mutex); 
  if (ue_db.count(rnti)) {
    ue_db.erase(rnti);
    
    srslte_enb_dl_rem_rnti(&enb_dl, rnti); 
    srslte_enb_ul_rem_rnti(&enb_ul, rnti);
    
    // remove any pending grant for each subframe 
    for (uint32_t i=0;i<10;i++) {
      for (uint32_t j=0;j<phy->ul_grants[i].nof_grants;j++) {
        if (phy->ul_grants[i].sched_grants[j].rnti == rnti) {
          phy->ul_grants[i].sched_grants[j].rnti = 0; 
        }
      }
      for (uint32_t j=0;j<phy->dl_grants[i].nof_grants;j++) {
        if (phy->dl_grants[i].sched_grants[j].rnti == rnti) {
          phy->dl_grants[i].sched_grants[j].rnti = 0; 
        }
      }
    }
  } else {
    Error("Removing user: rnti=0x%x does not exist\n", rnti);
  }
  pthread_mutex_unlock(&mutex); 
}

void phch_worker::work_imp()
{
  uint32_t sf_ack;

  if (!running) {
    return;
  }

  pthread_mutex_lock(&mutex);
  
  mac_interface_phy::ul_sched_t *ul_grants = phy->ul_grants;
  mac_interface_phy::dl_sched_t *dl_grants = phy->dl_grants; 
  mac_interface_phy *mac = phy->mac; 
  
  log_h->step(tti_rx);
  
  Debug("Worker %d running\n", get_id());
  
  for(std::map<uint16_t, ue>::iterator iter=ue_db.begin(); iter!=ue_db.end(); ++iter) {
    uint16_t rnti = (uint16_t) iter->first;
    ue_db[rnti].has_grant_tti = -1; 
  }

  // Process UL signal
  srslte_enb_ul_fft(&enb_ul, signal_buffer_rx);

  // Decode pending UL grants for the tti they were scheduled
  decode_pusch(ul_grants[sf_rx].sched_grants, ul_grants[sf_rx].nof_grants, sf_rx);
  
  // Decode remaining PUCCH ACKs not associated with PUSCH transmission and SR signals
  decode_pucch(tti_rx);
      
  // Get DL scheduling for the TX TTI from MAC
  if (mac->get_dl_sched(tti_tx, &dl_grants[sf_tx]) < 0) {
    Error("Getting DL scheduling from MAC\n");
    goto unlock;
  } 
  
  if (dl_grants[sf_tx].cfi < 1 || dl_grants[sf_tx].cfi > 3) {
    Error("Invalid CFI=%d\n", dl_grants[sf_tx].cfi);
    goto unlock;
  }
  
  // Get UL scheduling for the TX TTI from MAC
  if (mac->get_ul_sched(tti_sched_ul, &ul_grants[sf_sched_ul]) < 0) {
    Error("Getting UL scheduling from MAC\n");
    goto unlock;
  } 
  
  // Put base signals (references, PBCH, PCFICH and PSS/SSS) into the resource grid
  srslte_enb_dl_clear_sf(&enb_dl);
  srslte_enb_dl_set_cfi(&enb_dl, dl_grants[sf_tx].cfi);
  srslte_enb_dl_put_base(&enb_dl, tti_tx);

  // Put UL/DL grants to resource grid. PDSCH data will be encoded as well. 
  encode_pdcch_dl(dl_grants[sf_tx].sched_grants, dl_grants[sf_tx].nof_grants, sf_tx);  
  encode_pdcch_ul(ul_grants[sf_sched_ul].sched_grants, ul_grants[sf_sched_ul].nof_grants, sf_tx);
  encode_pdsch(dl_grants[sf_tx].sched_grants, dl_grants[sf_tx].nof_grants, sf_tx);  
  
  // Put pending PHICH HARQ ACK/NACK indications into subframe
  encode_phich(ul_grants[sf_sched_ul].phich, ul_grants[sf_sched_ul].nof_phich, sf_tx);
  
  // Prepare for receive ACK for DL grants in sf_tx+4
  sf_ack = (sf_tx+4)%10; 
  phy->ack_clear(sf_ack);
  for (uint32_t i=0;i<dl_grants[sf_tx].nof_grants;i++) {
    // SI-RNTI and RAR-RNTI do not have ACK
    if (dl_grants[sf_tx].sched_grants[i].rnti >= SRSLTE_CRNTI_START && dl_grants[sf_tx].sched_grants[i].rnti <= SRSLTE_CRNTI_END) {
      phy->ack_set_pending(sf_ack, dl_grants[sf_tx].sched_grants[i].rnti, dl_grants[sf_tx].sched_grants[i].location.ncce);      
    }
  }
  
  // Generate signal and transmit
  srslte_enb_dl_gen_signal(&enb_dl, signal_buffer_tx);  
  Debug("Sending to radio\n");
  phy->worker_end(tx_mutex_cnt, signal_buffer_tx, SRSLTE_SF_LEN_PRB(phy->cell.nof_prb), tx_time);

#ifdef DEBUG_WRITE_FILE
  fwrite(signal_buffer_tx, SRSLTE_SF_LEN_PRB(phy->cell.nof_prb)*sizeof(cf_t), 1, f);
#endif

#ifdef DEBUG_WRITE_FILE
  if (tti_tx == 10) {
    fclose(f);
    exit(-1);
  }
#endif    
  
  /* Tell the plotting thread to draw the plots */
#ifdef ENABLE_GUI
  if ((int) get_id() == plot_worker_id) {
    sem_post(&plot_sem);    
  }
#endif

unlock:
  pthread_mutex_unlock(&mutex); 

}


int phch_worker::decode_pusch(srslte_enb_ul_pusch_t *grants, uint32_t nof_pusch, uint32_t tti)
{
  srslte_uci_data_t uci_data; 
  bzero(&uci_data, sizeof(srslte_uci_data_t));
  
  uint32_t wideband_cqi_value = 0; 
  
  uint32_t n_rb_ho = 0; 
  for (uint32_t i=0;i<nof_pusch;i++) {
    uint16_t rnti = grants[i].rnti; 
    if (rnti) {

    #ifdef LOG_EXECTIME
      char timestr[64];
      struct timeval t[3];
      gettimeofday(&t[1], NULL);
    #endif

      // Get pending ACKs with an associated PUSCH transmission
      if (phy->ack_is_pending(sf_rx, rnti)) {
        uci_data.uci_ack_len = 1; 
      }
      // Configure PUSCH CQI channel 
      srslte_cqi_value_t cqi_value;
      bool cqi_enabled = false; 
      if (ue_db[rnti].cqi_en && srslte_cqi_send(ue_db[rnti].pmi_idx, tti_rx)) {
        cqi_value.type = SRSLTE_CQI_TYPE_WIDEBAND;
        cqi_enabled = true; 
      } else if (grants[i].grant.cqi_request) {
        cqi_value.type = SRSLTE_CQI_TYPE_SUBBAND_HL;
        cqi_value.subband_hl.N = (phy->cell.nof_prb > 7) ? srslte_cqi_hl_get_no_subbands(phy->cell.nof_prb) : 0;
        cqi_enabled = true; 
      }
      if (cqi_enabled) {
        uci_data.uci_cqi_len = srslte_cqi_size(&cqi_value);
      }
      
      // mark this tti as having an ul grant to avoid pucch 
      ue_db[rnti].has_grant_tti = tti_rx; 
      
      srslte_ra_ul_grant_t phy_grant; 
      int res = -1;
      if (!srslte_ra_ul_dci_to_grant(&grants[i].grant, enb_ul.cell.nof_prb, n_rb_ho, &phy_grant, tti%8)) {
        if (phy_grant.mcs.mod == SRSLTE_MOD_64QAM) {
          phy_grant.mcs.mod = SRSLTE_MOD_16QAM;
        }
        phy_grant.Qm = SRSLTE_MIN(phy_grant.Qm, 4);
        res = srslte_enb_ul_get_pusch(&enb_ul, &phy_grant, grants[i].softbuffer,
                                                rnti, grants[i].rv_idx, 
                                                grants[i].current_tx_nb, 
                                                grants[i].data, 
                                                &uci_data, 
                                                tti);     
      } else {
        Error("Computing PUSCH grant\n");
        return SRSLTE_ERROR; 
      }
      
    #ifdef LOG_EXECTIME
      gettimeofday(&t[2], NULL);
      get_time_interval(t);
      snprintf(timestr, 64, ", dec_time=%4d us", (int) t[0].tv_usec);
    #endif
      
      bool crc_res = (res == 0); 
                   
      // Save PHICH scheduling for this user. Each user can have just 1 PUSCH grant per TTI
      ue_db[rnti].phich_info.n_prb_lowest = enb_ul.pusch_cfg.grant.n_prb_tilde[0];                                           
      ue_db[rnti].phich_info.n_dmrs       = phy_grant.ncs_dmrs;                                           

      
      
      char cqi_str[64];
      if (cqi_enabled) {
        srslte_cqi_value_unpack(uci_data.uci_cqi, &cqi_value);
        if (ue_db[rnti].cqi_en) {
          wideband_cqi_value = cqi_value.wideband.wideband_cqi;
        } else if (grants[i].grant.cqi_request) {
          wideband_cqi_value = cqi_value.subband_hl.wideband_cqi;
        }
        snprintf(cqi_str, 64, ", cqi=%d", wideband_cqi_value);
      }
      
      float snr_db  = 10*log10(srslte_chest_ul_get_snr(&enb_ul.chest)); 

      /*
      if (!crc_res && enb_ul.pusch_cfg.grant.L_prb == 1 && enb_ul.pusch_cfg.grant.n_prb[0] == 0 && snr_db > 5) {
        srslte_vec_save_file("sf_symbols", enb_ul.sf_symbols, sizeof(cf_t)*SRSLTE_SF_LEN_RE(25, SRSLTE_CP_NORM));
        srslte_vec_save_file("ce", enb_ul.ce, sizeof(cf_t)*SRSLTE_SF_LEN_RE(25, SRSLTE_CP_NORM));
        srslte_vec_save_file("d", enb_ul.pusch.d, sizeof(cf_t)*enb_ul.pusch_cfg.nbits.nof_re);
        srslte_vec_save_file("ce2", enb_ul.pusch.ce, sizeof(cf_t)*enb_ul.pusch_cfg.nbits.nof_re);
        srslte_vec_save_file("z", enb_ul.pusch.z, sizeof(cf_t)*enb_ul.pusch_cfg.nbits.nof_re);
        printf("saved sf_idx=%d, mcs=%d, tbs=%d, rnti=%d, rv=%d, snr=%.1f\n", tti%10, 
               grants[i].grant.mcs_idx, enb_ul.pusch_cfg.cb_segm.tbs, rnti, grants[i].rv_idx, snr_db); 
        exit(-1);
      }
      */
      log_h->info_hex(grants[i].data, phy_grant.mcs.tbs/8,
          "PUSCH: rnti=0x%x, prb=(%d,%d), tbs=%d, mcs=%d, rv=%d, snr=%.1f dB, n_iter=%d, crc=%s%s%s%s\n",
          rnti, phy_grant.n_prb[0], phy_grant.n_prb[0]+phy_grant.L_prb,
          phy_grant.mcs.tbs/8, phy_grant.mcs.idx, grants[i].grant.rv_idx,
          snr_db, 
          srslte_pusch_last_noi(&enb_ul.pusch),
          crc_res?"OK":"KO",
          uci_data.uci_ack_len>0?(uci_data.uci_ack?", ack=1":", ack=0"):"",
          uci_data.uci_cqi_len>0?cqi_str:"",         
          timestr);    
      
      // Notify MAC of RL status 
      if (grants[i].grant.rv_idx == 0) {
        if (res && snr_db < PUSCH_RL_SNR_DB_TH) {
          Debug("PUSCH: Radio-Link failure snr=%.1f dB\n", snr_db);
          phy->mac->rl_failure(rnti);
        } else {
          phy->mac->rl_ok(rnti);
        }        
      }
      
      // Notify MAC new received data and HARQ Indication value
      phy->mac->crc_info(tti_rx, rnti, phy_grant.mcs.tbs/8, crc_res);    
      if (uci_data.uci_ack_len) {
        phy->mac->ack_info(tti_rx, rnti, uci_data.uci_ack && (crc_res || snr_db > PUSCH_RL_SNR_DB_TH));
      }
      
      // Notify MAC of UL SNR and DL CQI 
      if (snr_db >= PUSCH_RL_SNR_DB_TH) {
        phy->mac->snr_info(tti_rx, rnti, snr_db);
      }
      if (uci_data.uci_cqi_len>0 && crc_res) {
        phy->mac->cqi_info(tti_rx, rnti, wideband_cqi_value);
      }
      
      // Save metrics stats 
      ue_db[rnti].metrics_ul(phy_grant.mcs.idx, 0, snr_db, srslte_pusch_last_noi(&enb_ul.pusch));
    }    
  }
  return SRSLTE_SUCCESS; 
}


int phch_worker::decode_pucch(uint32_t tti_rx)
{
  uint32_t sf_rx = tti_rx%10;
  srslte_uci_data_t uci_data; 
  
  for(std::map<uint16_t, ue>::iterator iter=ue_db.begin(); iter!=ue_db.end(); ++iter) {
    uint16_t rnti = (uint16_t) iter->first;

    if (rnti >= SRSLTE_CRNTI_START && rnti <= SRSLTE_CRNTI_END && ue_db[rnti].has_grant_tti != (int) tti_rx) {
      // Check if user needs to receive PUCCH 
      bool needs_pucch = false, needs_ack=false, needs_sr=false, needs_cqi=false; 
      uint32_t last_n_pdcch = 0;
      bzero(&uci_data, sizeof(srslte_uci_data_t));
      
      if (ue_db[rnti].I_sr_en) {
        if (srslte_ue_ul_sr_send_tti(ue_db[rnti].I_sr, tti_rx)) {
          needs_pucch = true; 
          needs_sr = true; 
          uci_data.scheduling_request = true; 
        }
      }      
      if (phy->ack_is_pending(sf_rx, rnti, &last_n_pdcch)) {
        needs_pucch = true; 
        needs_ack = true; 
        uci_data.uci_ack_len = 1; 
      }
      srslte_cqi_value_t cqi_value;
      if (ue_db[rnti].cqi_en && (ue_db[rnti].pucch_cqi_ack || !needs_ack)) {
        if (srslte_cqi_send(ue_db[rnti].pmi_idx, tti_rx)) {
          needs_pucch = true; 
          needs_cqi = true; 
          cqi_value.type = SRSLTE_CQI_TYPE_WIDEBAND; 
          uci_data.uci_cqi_len = srslte_cqi_size(&cqi_value);
        }
      }
      
      if (needs_pucch) {
        if (srslte_enb_ul_get_pucch(&enb_ul, rnti, last_n_pdcch, sf_rx, &uci_data)) {
          fprintf(stderr, "Error getting PUCCH\n");
          return SRSLTE_ERROR; 
        }
        if (uci_data.uci_ack_len > 0) {
          phy->mac->ack_info(tti_rx, rnti, uci_data.uci_ack && (srslte_pucch_get_last_corr(&enb_ul.pucch) >= PUCCH_RL_CORR_TH));      
        }
        if (uci_data.scheduling_request) {
          phy->mac->sr_detected(tti_rx, rnti);                
        }
        
        char cqi_str[64];
        if (uci_data.uci_cqi_len) {
          srslte_cqi_value_unpack(uci_data.uci_cqi, &cqi_value);
          phy->mac->cqi_info(tti_rx, rnti, cqi_value.wideband.wideband_cqi);
          sprintf(cqi_str, ", cqi=%d", cqi_value.wideband.wideband_cqi);
        }
        log_h->info("PUCCH: rnti=0x%x, corr=%.2f, n_pucch=%d, n_prb=%d%s%s%s\n", 
                    rnti, 
                    srslte_pucch_get_last_corr(&enb_ul.pucch),
                    enb_ul.pucch.last_n_pucch, enb_ul.pucch.last_n_prb,
                    needs_ack?(uci_data.uci_ack?", ack=1":", ack=0"):"", 
                    needs_sr?(uci_data.scheduling_request?", sr=yes":", sr=no"):"", 
                    needs_cqi?cqi_str:"");                


        // Notify MAC of RL status 
        if (!needs_sr) {
          if (srslte_pucch_get_last_corr(&enb_ul.pucch) < PUCCH_RL_CORR_TH) {
            Debug("PUCCH: Radio-Link failure corr=%.1f\n", srslte_pucch_get_last_corr(&enb_ul.pucch));
            phy->mac->rl_failure(rnti);
          } else {
            phy->mac->rl_ok(rnti);
          }          
        }                
      }
    }
  }    
  return 0; 
}


int phch_worker::encode_phich(srslte_enb_dl_phich_t *acks, uint32_t nof_acks, uint32_t sf_idx)
{
  for (uint32_t i=0;i<nof_acks;i++) {
    uint16_t rnti = acks[i].rnti;
    if (rnti) {
      srslte_enb_dl_put_phich(&enb_dl, acks[i].ack, 
                              ue_db[rnti].phich_info.n_prb_lowest, 
                              ue_db[rnti].phich_info.n_dmrs, 
                              sf_idx);
      
      Info("PHICH: rnti=0x%x, hi=%d, I_lowest=%d, n_dmrs=%d, tti_tx=%d\n", 
          rnti, acks[i].ack, 
          ue_db[rnti].phich_info.n_prb_lowest, 
          ue_db[rnti].phich_info.n_dmrs, tti_tx);
    }
  }
  return SRSLTE_SUCCESS;
}


int phch_worker::encode_pdcch_ul(srslte_enb_ul_pusch_t *grants, uint32_t nof_grants, uint32_t sf_idx)
{
  for (uint32_t i=0;i<nof_grants;i++) {
    uint16_t rnti = grants[i].rnti;
    if (grants[i].needs_pdcch && rnti) {
      if (srslte_enb_dl_put_pdcch_ul(&enb_dl, &grants[i].grant, grants[i].location, rnti, sf_idx)) {
        fprintf(stderr, "Error putting PUSCH %d\n",i);
        return SRSLTE_ERROR; 
      }

      Info("PDCCH: UL DCI Format0  rnti=0x%x, cce_index=%d, L=%d, tti_tx=%d\n", 
          rnti, grants[i].location.ncce, (1<<grants[i].location.L), tti_tx);
    }
  }
  return SRSLTE_SUCCESS; 
}

int phch_worker::encode_pdcch_dl(srslte_enb_dl_pdsch_t *grants, uint32_t nof_grants, uint32_t sf_idx)
{
  for (uint32_t i=0;i<nof_grants;i++) {
    uint16_t rnti = grants[i].rnti;
    if (rnti) {
      srslte_dci_format_t format = SRSLTE_DCI_FORMAT1; 
      switch(grants[i].grant.alloc_type) {
        case SRSLTE_RA_ALLOC_TYPE0:
        case SRSLTE_RA_ALLOC_TYPE1:
          format = SRSLTE_DCI_FORMAT1; 
        break;
        case SRSLTE_RA_ALLOC_TYPE2:
          format = SRSLTE_DCI_FORMAT1A; 
        break;
      }
      if (srslte_enb_dl_put_pdcch_dl(&enb_dl, &grants[i].grant, format, grants[i].location, rnti, sf_idx)) {
        fprintf(stderr, "Error putting PDCCH %d\n",i);
        return SRSLTE_ERROR; 
      }      
      
      if (LOG_THIS(rnti)) {
        Info("PDCCH: DL DCI %s rnti=0x%x, cce_index=%d, L=%d, tti_tx=%d\n", srslte_dci_format_string(format), 
          rnti, grants[i].location.ncce, (1<<grants[i].location.L), tti_tx);
      }
    }
  }
  return 0; 
}

int phch_worker::encode_pdsch(srslte_enb_dl_pdsch_t *grants, uint32_t nof_grants, uint32_t sf_idx)
{
  for (uint32_t i=0;i<nof_grants;i++) {
    uint16_t rnti = grants[i].rnti;
    if (rnti) {

      bool rnti_is_user = true; 
      if (rnti == SRSLTE_SIRNTI || rnti == SRSLTE_PRNTI || rnti == SRSLTE_MRNTI) {
        rnti_is_user = false; 
      }
      
      srslte_ra_dl_grant_t phy_grant; 
      srslte_ra_dl_dci_to_grant(&grants[i].grant, enb_dl.cell.nof_prb, rnti, &phy_grant);
      
      char grant_str[64];
      switch(grants[i].grant.alloc_type) {
        case SRSLTE_RA_ALLOC_TYPE0:
          sprintf(grant_str, "mask=0x%x",grants[i].grant.type0_alloc.rbg_bitmask);
        break;
        case SRSLTE_RA_ALLOC_TYPE1:
          sprintf(grant_str, "mask=0x%x",grants[i].grant.type1_alloc.vrb_bitmask);
        break;
        default:
          sprintf(grant_str, "rb_start=%d",grants[i].grant.type2_alloc.RB_start);
        break;
      }
      
      if (LOG_THIS(rnti)) { 
        uint8_t x = 0;
        uint8_t *ptr = grants[i].data;
        uint32_t len = phy_grant.mcs[0].tbs / (uint32_t) 8;
        if (!ptr) {          
          ptr = &x;
          len = 1; 
        }        
        log_h->info_hex(ptr, len,
                             "PDSCH: rnti=0x%x, l_crb=%2d, %s, harq=%d, tbs=%d, mcs=%d, rv=%d, tti_tx=%d\n", 
                             rnti, phy_grant.nof_prb, grant_str, grants[i].grant.harq_process, 
                             phy_grant.mcs[0].tbs/8, phy_grant.mcs[0].idx, grants[i].grant.rv_idx, tti_tx);
      }
      srslte_softbuffer_tx_t *sb[SRSLTE_MAX_CODEWORDS] = {grants[i].softbuffer, NULL};
<<<<<<< HEAD
      uint8_t *d[SRSLTE_MAX_CODEWORDS] = {grants[i].data, NULL};
      if (srslte_enb_dl_put_pdsch(&enb_dl, &phy_grant, sb, rnti, grants[i].grant.rv_idx, sf_idx, d))
=======
      uint8_t                 *d[SRSLTE_MAX_CODEWORDS] = {grants[i].data, NULL};
      int                     rv[SRSLTE_MAX_CODEWORDS] = {grants[i].grant.rv_idx, 0};

      if (srslte_enb_dl_put_pdsch(&enb_dl, &phy_grant, sb, rnti, rv, sf_idx, d, SRSLTE_MIMO_TYPE_SINGLE_ANTENNA, 0))
>>>>>>> 05da1ac4
      {
        fprintf(stderr, "Error putting PDSCH %d\n",i);
        return SRSLTE_ERROR; 
      }

      // Save metrics stats 
      ue_db[rnti].metrics_dl(phy_grant.mcs[0].idx);
    }
  }
  return SRSLTE_SUCCESS; 
}



/************ METRICS interface ********************/
uint32_t phch_worker::get_metrics(phy_metrics_t metrics[ENB_METRICS_MAX_USERS])
{
  uint32_t cnt=0;
  for(std::map<uint16_t, ue>::iterator iter=ue_db.begin(); iter!=ue_db.end(); ++iter) {
    ue *u = (ue*) &iter->second;
    uint16_t rnti = iter->first; 
    if (rnti >= SRSLTE_CRNTI_START && rnti <= SRSLTE_CRNTI_END) {
      u->metrics_read(&metrics[cnt]);
      cnt++;
    }
  } 
  return cnt;
}

void phch_worker::ue::metrics_read(phy_metrics_t* metrics_)
{
  memcpy(metrics_, &metrics, sizeof(phy_metrics_t));
  bzero(&metrics, sizeof(phy_metrics_t));
}

void phch_worker::ue::metrics_dl(uint32_t mcs)
{
  metrics.dl.mcs = SRSLTE_VEC_CMA(mcs, metrics.dl.mcs, metrics.dl.n_samples);
  metrics.dl.n_samples++;
}

void phch_worker::ue::metrics_ul(uint32_t mcs, float rssi, float sinr, uint32_t turbo_iters)
{
  metrics.ul.mcs         = SRSLTE_VEC_CMA((float) mcs,         metrics.ul.mcs,         metrics.ul.n_samples);
  metrics.ul.sinr        = SRSLTE_VEC_CMA((float) sinr,        metrics.ul.sinr,        metrics.ul.n_samples);
  metrics.ul.rssi        = SRSLTE_VEC_CMA((float) sinr,        metrics.ul.rssi,        metrics.ul.n_samples);
  metrics.ul.turbo_iters = SRSLTE_VEC_CMA((float) turbo_iters, metrics.ul.turbo_iters, metrics.ul.n_samples);  
  metrics.ul.n_samples++;
}


  












void phch_worker::start_plot() {
#ifdef ENABLE_GUI
  if (plot_worker_id == -1) {
    plot_worker_id = get_id();
    log_h->console("Starting plot for worker_id=%d\n", plot_worker_id);
    init_plots(this);
  } else {
    log_h->console("Trying to start a plot but already started by worker_id=%d\n", plot_worker_id);
  }
#else 
    log_h->console("Trying to start a plot but plots are disabled (ENABLE_GUI constant in phch_worker.cc)\n");
#endif
}


int phch_worker::read_ce_abs(float *ce_abs) {
  uint32_t i=0;
  int sz = srslte_symbol_sz(phy->cell.nof_prb);
  bzero(ce_abs, sizeof(float)*sz);
  int g = (sz - 12*phy->cell.nof_prb)/2;
  for (i = 0; i < 12*phy->cell.nof_prb; i++) {
    ce_abs[g+i] = 20 * log10(cabs(enb_ul.ce[i]));
    if (isinf(ce_abs[g+i])) {
      ce_abs[g+i] = -80;
    }
  }
  return sz;
}

int phch_worker::read_pusch_d(cf_t* pdsch_d)
{
  int nof_re = 400;//enb_ul.pusch_cfg.nbits.nof_re
  memcpy(pdsch_d, enb_ul.pusch.d, nof_re*sizeof(cf_t));
  return nof_re; 
}


}


/***********************************************************
 * 
 * PLOT TO VISUALIZE THE CHANNEL RESPONSEE 
 * 
 ***********************************************************/


#ifdef ENABLE_GUI
plot_real_t    pce;
plot_scatter_t pconst;
#define SCATTER_PUSCH_BUFFER_LEN   (20*6*SRSLTE_SF_LEN_RE(SRSLTE_MAX_PRB, SRSLTE_CP_NORM))
#define SCATTER_PUSCH_PLOT_LEN    4000
float tmp_plot[SCATTER_PUSCH_BUFFER_LEN];
cf_t  tmp_plot2[SRSLTE_SF_LEN_RE(SRSLTE_MAX_PRB, SRSLTE_CP_NORM)];

void *plot_thread_run(void *arg) {
  srsenb::phch_worker *worker = (srsenb::phch_worker*) arg; 
  
  sdrgui_init_title("srsENB");  
  plot_real_init(&pce);
  plot_real_setTitle(&pce, (char*) "Channel Response - Magnitude");
  plot_real_setLabels(&pce, (char*) "Index", (char*) "dB");
  plot_real_setYAxisScale(&pce, -40, 40);
  
  plot_scatter_init(&pconst);
  plot_scatter_setTitle(&pconst, (char*) "PUSCH - Equalized Symbols");
  plot_scatter_setXAxisScale(&pconst, -4, 4);
  plot_scatter_setYAxisScale(&pconst, -4, 4);
  
  plot_real_addToWindowGrid(&pce, (char*)"srsenb", 0, 0);
  plot_scatter_addToWindowGrid(&pconst, (char*)"srsenb", 0, 1);

  int n; 
  int readed_pusch_re=0; 
  while(1) {
    sem_wait(&plot_sem);    
    
    n = worker->read_pusch_d(tmp_plot2);
    plot_scatter_setNewData(&pconst, tmp_plot2, n);
    n = worker->read_ce_abs(tmp_plot);
    plot_real_setNewData(&pce, tmp_plot, n);             
    
  }  
  return NULL;
}


void init_plots(srsenb::phch_worker *worker) {

  if (sem_init(&plot_sem, 0, 0)) {
    perror("sem_init");
    exit(-1);
  }
  
  pthread_attr_t attr;
  struct sched_param param;
  param.sched_priority = 0;  
  pthread_attr_init(&attr);
  pthread_attr_setinheritsched(&attr, PTHREAD_EXPLICIT_SCHED);
  pthread_attr_setschedpolicy(&attr, SCHED_OTHER);
  pthread_attr_setschedparam(&attr, &param);
  if (pthread_create(&plot_thread, &attr, plot_thread_run, worker)) {
    perror("pthread_create");
    exit(-1);
  }  
}
#endif



<|MERGE_RESOLUTION|>--- conflicted
+++ resolved
@@ -106,9 +106,6 @@
     fprintf(stderr, "Error initiating ENB DL\n");
     return;
   }
-<<<<<<< HEAD
-
-=======
   if (srslte_enb_ul_init(&enb_ul, phy->cell.nof_prb)) {
     fprintf(stderr, "Error initiating ENB UL\n");
     return;
@@ -124,7 +121,6 @@
     return;
   }
   
->>>>>>> 05da1ac4
   /* Setup SI-RNTI in PHY */
   add_rnti(SRSLTE_SIRNTI);
 
@@ -694,15 +690,10 @@
                              phy_grant.mcs[0].tbs/8, phy_grant.mcs[0].idx, grants[i].grant.rv_idx, tti_tx);
       }
       srslte_softbuffer_tx_t *sb[SRSLTE_MAX_CODEWORDS] = {grants[i].softbuffer, NULL};
-<<<<<<< HEAD
-      uint8_t *d[SRSLTE_MAX_CODEWORDS] = {grants[i].data, NULL};
-      if (srslte_enb_dl_put_pdsch(&enb_dl, &phy_grant, sb, rnti, grants[i].grant.rv_idx, sf_idx, d))
-=======
       uint8_t                 *d[SRSLTE_MAX_CODEWORDS] = {grants[i].data, NULL};
       int                     rv[SRSLTE_MAX_CODEWORDS] = {grants[i].grant.rv_idx, 0};
 
       if (srslte_enb_dl_put_pdsch(&enb_dl, &phy_grant, sb, rnti, rv, sf_idx, d, SRSLTE_MIMO_TYPE_SINGLE_ANTENNA, 0))
->>>>>>> 05da1ac4
       {
         fprintf(stderr, "Error putting PDSCH %d\n",i);
         return SRSLTE_ERROR; 
