--- conflicted
+++ resolved
@@ -334,8 +334,8 @@
 
 void sched_ue::set_dl_cqi(uint32_t tti, uint32_t cqi)
 {
-  dl_cqi     = cqi;
-  dl_cqi_tti = tti;
+  dl_cqi     = cqi; 
+  dl_cqi_tti = tti; 
 }
 
 void sched_ue::set_dl_ant_info(LIBLTE_RRC_ANTENNA_INFO_DEDICATED_STRUCT *d)
@@ -371,10 +371,10 @@
 
 
 // Generates a Format1 grant 
-int sched_ue::generate_format1(dl_harq_proc *h,
-                         sched_interface::dl_sched_data_t *data,
-                         uint32_t tti,
-                         uint32_t cfi)
+int sched_ue::generate_format1(dl_harq_proc *h, 
+                         sched_interface::dl_sched_data_t *data, 
+                         uint32_t tti, 
+                         uint32_t cfi) 
 {
   srslte_ra_dl_dci_t *dci = &data->dci;
   bzero(dci, sizeof(srslte_ra_dl_dci_t));
@@ -615,14 +615,9 @@
     
     h->new_tx(tti, mcs, tbs);  
 
-<<<<<<< HEAD
-  } else {    
-    h->new_retx(0, tti, &mcs, NULL);
-=======
   } else {
     is_newtx = false;
-    h->new_retx(tti, &mcs, NULL);  
->>>>>>> e04a2219
+    h->new_retx(0, tti, &mcs, NULL);
     tbs = srslte_ra_tbs_from_idx(srslte_ra_tbs_idx_from_mcs(mcs), allocation.L)/8;
   }
   
@@ -632,19 +627,13 @@
   if (tbs > 0) {
     dci->type2_alloc.L_crb = allocation.L;
     dci->type2_alloc.RB_start = allocation.RB_start;
-<<<<<<< HEAD
-    dci->mcs_idx     = mcs; 
     dci->rv_idx      = sched::get_rvidx(h->nof_retx(0));
-    dci->ndi         = h->get_ndi(0);
-=======
-    dci->rv_idx      = sched::get_rvidx(h->nof_retx());
     if (!is_newtx && h->is_adaptive_retx()) {
       dci->mcs_idx     = 28+dci->rv_idx;
     } else {
       dci->mcs_idx     = mcs;
     }
-    dci->ndi         = h->get_ndi();
->>>>>>> e04a2219
+    dci->ndi         = h->get_ndi(0);
     dci->cqi_request = cqi_request; 
     dci->freq_hop_fl = srslte_ra_ul_dci_t::SRSLTE_RA_PUSCH_HOP_DISABLED; 
     dci->tpc_pusch   = next_tpc_pusch; 
