
#include <string.h>

#include "srslte/srslte.h"
#include "srslte/common/pdu.h"
#include "mac/scheduler.h"

#define Error(fmt, ...)   log_h->error_line(__FILE__, __LINE__, fmt, ##__VA_ARGS__)
#define Warning(fmt, ...) log_h->warning_line(__FILE__, __LINE__, fmt, ##__VA_ARGS__)
#define Info(fmt, ...)    log_h->info_line(__FILE__, __LINE__, fmt, ##__VA_ARGS__)
#define Debug(fmt, ...)   log_h->debug_line(__FILE__, __LINE__, fmt, ##__VA_ARGS__)

namespace srsenb {

  
/*******************************************************
 * 
 * Initialization and sched configuration functions 
 * 
 *******************************************************/
sched::sched()
{
  current_tti = 0;
  log_h = NULL; 
  pthread_mutex_init(&mutex, NULL);
  reset();
}

sched::~sched()
{
  srslte_regs_free(&regs);
  pthread_mutex_destroy(&mutex);
}

void sched::init(rrc_interface_mac *rrc_, srslte::log* log)
{
  sched_cfg.pdsch_max_mcs = 28; 
  sched_cfg.pdsch_mcs     = -1;
  sched_cfg.pusch_max_mcs = 28; 
  sched_cfg.pusch_mcs     = -1;
  sched_cfg.nof_ctrl_symbols = 3; 
  log_h = log;   
  rrc   = rrc_; 
  reset();
}

int sched::reset()
{
  bzero(pending_msg3, sizeof(pending_msg3_t)*10);
  bzero(pending_rar, sizeof(sched_rar_t)*SCHED_MAX_PENDING_RAR);
  bzero(pending_sibs, sizeof(sched_sib_t)*MAX_SIBS); 
  ue_db.clear();
  configured = false; 
  return 0; 
}

void sched::set_sched_cfg(sched_interface::sched_args_t* sched_cfg_)
{
  if (sched_cfg_) {
    memcpy(&sched_cfg, sched_cfg_, sizeof(sched_args_t));
  }
}

void sched::set_metric(sched::metric_dl* dl_metric_, sched::metric_ul* ul_metric_)
{
  dl_metric = dl_metric_; 
  ul_metric = ul_metric_; 
}

int sched::cell_cfg(sched_interface::cell_cfg_t* cell_cfg)
{
  // Basic cell config checks
  if (cell_cfg->si_window_ms == 0) {
    Error("SCHED: Invalid si-window length 0 ms\n");
    return -1;
  }

  pthread_mutex_lock(&mutex);
  
  memcpy(&cfg, cell_cfg, sizeof(sched_interface::cell_cfg_t));
    
  // Get DCI locations 
  srslte_regs_init(&regs, cfg.cell); 

  P = srslte_ra_type0_P(cfg.cell.nof_prb);
  si_n_rbg = 4/P; 
  rar_n_rb = 3; 
  nof_rbg = (uint32_t) ceil((float) cfg.cell.nof_prb/P);
      
  // Compute Common locations for DCI for each CFI
  for (uint32_t cfi=0;cfi<3;cfi++) {
    generate_cce_location(&regs, &common_locations[cfi], cfi+1);     
  }

  // Compute UE locations for RA-RNTI 
  for (int cfi=0;cfi<3;cfi++) {
    for (int sf_idx=0;sf_idx<10;sf_idx++) {
      uint16_t ra_rnti = 1+sf_idx; 
      generate_cce_location(&regs, &rar_locations[cfi][sf_idx], cfi+1, sf_idx);
    }
  }  
  configured = true;
  
  pthread_mutex_unlock(&mutex);
  
  return 0; 
}


/*******************************************************
 * 
 * FAPI-like main sched interface. Wrappers to UE object
 * 
 *******************************************************/

int sched::ue_cfg(uint16_t rnti, sched_interface::ue_cfg_t *ue_cfg)
{
  pthread_mutex_lock(&mutex);
  
   // Add or config user 
  ue_db[rnti].set_cfg(rnti, ue_cfg, &cfg, &regs, log_h);   
  ue_db[rnti].set_max_mcs(sched_cfg.pusch_max_mcs, sched_cfg.pdsch_max_mcs);
  ue_db[rnti].set_fixed_mcs(sched_cfg.pusch_mcs, sched_cfg.pdsch_mcs);

  pthread_mutex_unlock(&mutex);
  return 0; 
}

int sched::ue_rem(uint16_t rnti)
{
  pthread_mutex_lock(&mutex);
  int ret = 0; 
  if (ue_db.count(rnti)) {         
    ue_db.erase(rnti);
  } else {
    Error("User rnti=0x%x not found\n", rnti);
    ret = -1;
  }
  pthread_mutex_unlock(&mutex);
  return ret; 
}

bool sched::ue_exists(uint16_t rnti) 
{
  return (ue_db.count(rnti) == 1); 
}

void sched::phy_config_enabled(uint16_t rnti, bool enabled)
{
  pthread_mutex_lock(&mutex);
  if (ue_db.count(rnti)) {         
    ue_db[rnti].phy_config_enabled(current_tti, enabled);
  } else {
    Error("User rnti=0x%x not found\n", rnti);
  }
  pthread_mutex_unlock(&mutex);
}

int sched::bearer_ue_cfg(uint16_t rnti, uint32_t lc_id, sched_interface::ue_bearer_cfg_t *cfg)
{
  pthread_mutex_lock(&mutex);
  int ret = 0; 
  if (ue_db.count(rnti)) {         
    ue_db[rnti].set_bearer_cfg(lc_id, cfg);
  } else {
    Error("User rnti=0x%x not found\n", rnti);
    ret = -1;
  }
  pthread_mutex_unlock(&mutex);
  return ret;
}

int sched::bearer_ue_rem(uint16_t rnti, uint32_t lc_id)
{
  pthread_mutex_lock(&mutex);
  int ret = 0; 
  if (ue_db.count(rnti)) {         
    ue_db[rnti].rem_bearer(lc_id);
  } else {
    Error("User rnti=0x%x not found\n", rnti);
    ret = -1;
  }
  pthread_mutex_unlock(&mutex);
  return ret; 
}

uint32_t sched::get_dl_buffer(uint16_t rnti)
{
  pthread_mutex_lock(&mutex);
  uint32_t ret = 0; 
  if (ue_db.count(rnti)) {         
    ret = ue_db[rnti].get_pending_dl_new_data(current_tti);
  } else {
    Error("User rnti=0x%x not found\n", rnti);
  }
  pthread_mutex_unlock(&mutex);
  return ret; 
}

uint32_t sched::get_ul_buffer(uint16_t rnti)
{
  pthread_mutex_lock(&mutex);
  uint32_t ret = 0; 
  if (ue_db.count(rnti)) {         
    ret = ue_db[rnti].get_pending_ul_new_data(current_tti);
  } else {
    Error("User rnti=0x%x not found\n", rnti);
  }
  pthread_mutex_unlock(&mutex);
  return ret; 
}

int sched::dl_rlc_buffer_state(uint16_t rnti, uint32_t lc_id, uint32_t tx_queue, uint32_t retx_queue)
{
  pthread_mutex_lock(&mutex);
  int ret = 0; 
  if (ue_db.count(rnti)) {         
    ue_db[rnti].dl_buffer_state(lc_id, tx_queue, retx_queue);
  } else {
    Error("User rnti=0x%x not found\n", rnti);
    ret = -1;
  }
  pthread_mutex_unlock(&mutex);
  return ret; 
}

int sched::dl_mac_buffer_state(uint16_t rnti, uint32_t ce_code)
{
  pthread_mutex_lock(&mutex);
  int ret = 0; 
  if (ue_db.count(rnti)) {         
    ue_db[rnti].mac_buffer_state(ce_code);
  } else {
    Error("User rnti=0x%x not found\n", rnti);
    ret = -1;
  }
  pthread_mutex_unlock(&mutex);
  return ret; 
}

int sched::dl_ant_info(uint16_t rnti, LIBLTE_RRC_ANTENNA_INFO_DEDICATED_STRUCT *dl_ant_info) {
  pthread_mutex_lock(&mutex);
  int ret = 0;
  if (ue_db.count(rnti)) {
    ue_db[rnti].set_dl_ant_info(dl_ant_info);
  } else {
    Error("User rnti=0x%x not found\n", rnti);
    ret = -1;
  }
  pthread_mutex_unlock(&mutex);
  return ret;
}

int sched::dl_ack_info(uint32_t tti, uint16_t rnti, uint32_t tb_idx, bool ack)
{
  pthread_mutex_lock(&mutex);
  int ret = 0; 
  if (ue_db.count(rnti)) {         
    ret = ue_db[rnti].set_ack_info(tti, tb_idx, ack);
  } else {
    Error("User rnti=0x%x not found\n", rnti);
    ret = -1;
  }
  pthread_mutex_unlock(&mutex);
  return ret; 
}

int sched::ul_crc_info(uint32_t tti, uint16_t rnti, bool crc)
{
  pthread_mutex_lock(&mutex);
  int ret = 0; 
  if (ue_db.count(rnti)) {         
    ue_db[rnti].set_ul_crc(tti, crc);
  } else {
    Error("User rnti=0x%x not found\n", rnti);
    ret = -1;
  }
  pthread_mutex_unlock(&mutex);
  return ret; 
}

int sched::dl_ri_info(uint32_t tti, uint16_t rnti, uint32_t cqi_value)
{
  pthread_mutex_lock(&mutex);
  int ret = 0; 
  if (ue_db.count(rnti)) {         
    ue_db[rnti].set_dl_ri(tti, cqi_value);
  } else {
    Error("User rnti=0x%x not found\n", rnti);
    ret = -1;
  }
  pthread_mutex_unlock(&mutex);
  return ret; 
}

int sched::dl_pmi_info(uint32_t tti, uint16_t rnti, uint32_t pmi_value)
{
  pthread_mutex_lock(&mutex);
  int ret = 0;
  if (ue_db.count(rnti)) {
    ue_db[rnti].set_dl_pmi(tti, pmi_value);
  } else {
    Error("User rnti=0x%x not found\n", rnti);
    ret = -1;
  }
  pthread_mutex_unlock(&mutex);
  return ret;
}

int sched::dl_cqi_info(uint32_t tti, uint16_t rnti, uint32_t cqi_value)
{
  pthread_mutex_lock(&mutex);
  int ret = 0;
  if (ue_db.count(rnti)) {
    ue_db[rnti].set_dl_cqi(tti, cqi_value);
  } else {
    Error("User rnti=0x%x not found\n", rnti);
    ret = -1;
  }
  pthread_mutex_unlock(&mutex);
  return ret;
}

int sched::dl_rach_info(uint32_t tti, uint32_t ra_id, uint16_t rnti, uint32_t estimated_size)
{
  for (int i=0;i<SCHED_MAX_PENDING_RAR;i++) {
    if (!pending_rar[i].buf_rar) {
      pending_rar[i].ra_id   = ra_id; 
      pending_rar[i].rnti    = rnti;
      pending_rar[i].rar_tti = tti; 
      pending_rar[i].buf_rar = estimated_size;       
      return 0; 
    }
  }
  Warning("SCHED: New RACH discarted because maximum number of pending RAR exceeded (%d)\n", 
          SCHED_MAX_PENDING_RAR);
  return -1; 
}

int sched::ul_cqi_info(uint32_t tti, uint16_t rnti, uint32_t cqi, uint32_t ul_ch_code)
{
  pthread_mutex_lock(&mutex);
  int ret = 0; 
  if (ue_db.count(rnti)) {         
    ue_db[rnti].set_ul_cqi(tti, cqi, ul_ch_code);
  } else {
    Error("User rnti=0x%x not found\n", rnti);
    ret = -1;
  }
  pthread_mutex_unlock(&mutex);
  return ret; 
}

int sched::ul_bsr(uint16_t rnti, uint32_t lcid, uint32_t bsr, bool set_value)
{
  pthread_mutex_lock(&mutex);
  int ret = 0; 
  if (ue_db.count(rnti)) {         
    ue_db[rnti].ul_buffer_state(lcid, bsr, set_value);
  } else {
    Error("User rnti=0x%x not found\n", rnti);
    ret = -1;
  }
  pthread_mutex_unlock(&mutex);
  return ret; 
}

int sched::ul_recv_len(uint16_t rnti, uint32_t lcid, uint32_t len)
{
  pthread_mutex_lock(&mutex);
  int ret = 0; 
  if (ue_db.count(rnti)) {         
    ue_db[rnti].ul_recv_len(lcid, len);
  } else {
    Error("User rnti=0x%x not found\n", rnti);
    ret = -1;
  }
  pthread_mutex_unlock(&mutex);
  return ret; 
}

int sched::ul_phr(uint16_t rnti, int phr)
{
  pthread_mutex_lock(&mutex);
  int ret = 0; 
  if (ue_db.count(rnti)) {         
    ue_db[rnti].ul_phr(phr);
  } else {
    Error("User rnti=0x%x not found\n", rnti);
    ret = -1;
  }
  pthread_mutex_unlock(&mutex);
  return ret; 
}

int sched::ul_sr_info(uint32_t tti, uint16_t rnti)
{
  pthread_mutex_lock(&mutex);
  int ret = 0; 
  if (ue_db.count(rnti)) {         
    ue_db[rnti].set_sr();;
  } else {
    Error("User rnti=0x%x not found\n", rnti);
    ret = -1;
  }
  pthread_mutex_unlock(&mutex);
  return ret; 
}

void sched::tpc_inc(uint16_t rnti)
{
  if (ue_db.count(rnti)) {         
    ue_db[rnti].tpc_inc();
  } else {
    Error("User rnti=0x%x not found\n", rnti);    
  }
}

void sched::tpc_dec(uint16_t rnti)
{
  if (ue_db.count(rnti)) {         
    ue_db[rnti].tpc_dec();
  } else {
    Error("User rnti=0x%x not found\n", rnti);    
  }
}

/*******************************************************
 * 
 * Main sched functions 
 * 
 *******************************************************/

// Schedules Broadcast messages (SIB)
int sched::dl_sched_bc(dl_sched_bc_t bc[MAX_BC_LIST]) 
{
  // TODO: Enable multipe SIBs per SI
  
  int nof_bc_elems = 0; 
  for (int i=0;i<MAX_SIBS;i++) {
    if (cfg.sibs[i].len) {
      if (!pending_sibs[i].is_in_window) {
        uint32_t sf = 5;
        uint32_t x  = 0; 
        if (i > 0) {
          x  = (i-1)*cfg.si_window_ms;
          sf = x%10; 
        }
        if ((sfn%(cfg.sibs[i].period_rf)) == x/10 && sf_idx == sf) {
          pending_sibs[i].is_in_window = true; 
          pending_sibs[i].window_start = current_tti;
          pending_sibs[i].n_tx = 0;
        }
      } else {
        if (i > 0) {
          if (srslte_tti_interval(current_tti, pending_sibs[i].window_start) > cfg.si_window_ms) {
            pending_sibs[i].is_in_window = false; 
            pending_sibs[i].window_start = 0;
          }
        } else {
          // SIB1 is always in window 
          if (pending_sibs[0].n_tx == 4) {
            pending_sibs[0].n_tx = 0; 
          }
        }
      }
    }
  }  
  
  for (int i=0;i<MAX_SIBS;i++) {
    if (cfg.sibs[i].len            && 
      pending_sibs[i].is_in_window && 
      pending_sibs[i].n_tx < 4     &&
      avail_rbg > si_n_rbg) 
    {
      uint32_t nof_tx = 4; 
      if (i > 0) {
        if (cfg.si_window_ms <= 10) {
          nof_tx = 1; 
        } else if (cfg.si_window_ms <= 20) {
          nof_tx = 2; 
        } else if (cfg.si_window_ms <= 30) {
          nof_tx = 3; 
        } else {
          nof_tx = 4; 
        }
      } 
      uint32_t n_sf = (current_tti-pending_sibs[i].window_start); 
      if ((i == 0 && (sfn%2) == 0 && sf_idx == 5) ||
          (i >  0 && n_sf >= (cfg.si_window_ms/nof_tx)*pending_sibs[i].n_tx && sf_idx==1)) 
      {
        uint32_t rv = get_rvidx(pending_sibs[i].n_tx);
        
        // Try to allocate DCI first 
        if (generate_dci(&bc[nof_bc_elems].dci_location, &common_locations[current_cfi-1], bc_aggr_level)) {          
          if (generate_format1a(start_rbg*P, si_n_rbg*P, cfg.sibs[i].len, rv, &bc[nof_bc_elems].dci) >= 0) {
            bc[nof_bc_elems].index = i; 
            bc[nof_bc_elems].type  = sched_interface::dl_sched_bc_t::BCCH;
            bc[nof_bc_elems].tbs   = cfg.sibs[i].len; 
            
            Debug("SCHED: SIB%d, start_rb=%d, n_rb=%d, rv=%d, len=%d, period=%d\n", 
                  i+1, start_rbg*P, si_n_rbg*P, rv, cfg.sibs[i].len, cfg.sibs[i].period_rf);
            
            pending_sibs[i].n_tx++;
            
            nof_bc_elems++;
            avail_rbg -= si_n_rbg;
            start_rbg += si_n_rbg;                   
          } else {
            Error("Could not allocate DCI Format1A for SIB%d, len=%d\n", i+1, cfg.sibs[i].len);
          }
        } else {
          Warning("SCHED: Could not schedule DCI for SIB=%d, L=%d\n", i+1, bc_aggr_level);              
        }
      }
    } 
  }
  
  // Schedule Paging 
  if (rrc) {
    uint32_t paging_payload = 0; 
    if (rrc->is_paging_opportunity(current_tti, &paging_payload)) {
      if (avail_rbg > si_n_rbg && paging_payload) 
      {
        if (generate_dci(&bc[nof_bc_elems].dci_location, &common_locations[current_cfi-1], bc_aggr_level)) {          
          int tbs = generate_format1a(start_rbg*P, si_n_rbg*P, paging_payload, 0, &bc[nof_bc_elems].dci);
          if (tbs > 0) {
            
            bc[nof_bc_elems].type = sched_interface::dl_sched_bc_t::PCCH;
            bc[nof_bc_elems].tbs  = tbs;
            nof_bc_elems++;
            
            Info("SCHED: PCH start_rb=%d, tbs=%d\n", start_rbg, tbs);

            avail_rbg -= si_n_rbg;
            start_rbg += si_n_rbg;                   
            
          }
        }
      }    
    }
  }
  
  return nof_bc_elems;
}


// Schedules RAR 
int sched::dl_sched_rar(dl_sched_rar_t rar[MAX_RAR_LIST]) 
{

  int nof_rar_elems = 0; 
  for (uint32_t i=0;i<SCHED_MAX_PENDING_RAR;i++) 
  {
    if (pending_rar[i].buf_rar > 0 && avail_rbg >= rar_n_rb) 
    {
      /* Check if we are still within the RAR window, otherwise discard it */
      if (current_tti <= (pending_rar[i].rar_tti + cfg.prach_rar_window + 3)%10240 && current_tti >= pending_rar[i].rar_tti + 3)
      {                
        // Try to schedule DCI for this RAR 
        if (generate_dci(&rar[nof_rar_elems].dci_location, &rar_locations[current_cfi-1][sf_idx], rar_aggr_level)) {
          
          /* Find all pending RARs with same transmission TTI */        
          uint32_t tti        = pending_rar[i].rar_tti;
          uint32_t rar_sfidx  = (tti+1)%10; 
          uint32_t buf_rar    = 0;
          uint32_t nof_grants = 0; 
          for (int j=0;j<SCHED_MAX_PENDING_RAR;j++) {
            if (pending_rar[j].rar_tti == tti) {
              
              uint32_t L_prb = 3; 
              uint32_t n_prb = 2; 
              
              if (nof_grants == 0) {
                bzero(&rar[nof_rar_elems].grants[nof_grants], sizeof(srslte_dci_rar_grant_t));
                rar[nof_rar_elems].grants[nof_grants].grant.tpc_pusch = 3;
                rar[nof_rar_elems].grants[nof_grants].grant.trunc_mcs = 0; 
                rar[nof_rar_elems].grants[nof_grants].grant.rba       = srslte_ra_type2_to_riv(L_prb, n_prb, cfg.cell.nof_prb); 
                rar[nof_rar_elems].grants[nof_grants].ra_id           = pending_rar[j].ra_id;               
                buf_rar += pending_rar[i].buf_rar;
                pending_rar[j].buf_rar = 0; 
                pending_rar[j].rar_tti = 0;            
                
                // Save UL resources 
                uint32_t pending_tti=(current_tti+MSG3_DELAY_MS+HARQ_DELAY_MS)%10;
                pending_msg3[pending_tti].enabled = true; 
                pending_msg3[pending_tti].rnti    = pending_rar[j].rnti; 
                pending_msg3[pending_tti].L       = L_prb; 
                pending_msg3[pending_tti].n_prb   = n_prb; 
                pending_msg3[pending_tti].mcs     = rar[nof_rar_elems].grants[nof_grants].grant.trunc_mcs; 
            
                log_h->info("SCHED: RAR, ra_id=%d, rnti=0x%x, rarnti_idx=%d, start_rb=%d, n_rb=%d, rar_grant_rba=%d, rar_grant_mcs=%d\n", 
                  pending_rar[j].ra_id, pending_rar[j].rnti, rar_sfidx, start_rbg*P, rar_n_rb, 
                  rar[nof_rar_elems].grants[nof_grants].grant.rba, 
                  rar[nof_rar_elems].grants[nof_grants].grant.trunc_mcs);
              } else {
                log_h->warning("Only 1 RA is responded at a time. Found %d for TTI=%d\n", nof_grants+1, tti);
              }
              nof_grants++;
            }
          }        
          
          rar[nof_rar_elems].nof_grants = nof_grants; 
          rar[nof_rar_elems].rarnti     = rar_sfidx; 
                  
          if (generate_format1a(start_rbg*P, rar_n_rb, buf_rar, 0, &rar[nof_rar_elems].dci) >= 0) {
            rar[nof_rar_elems].tbs = buf_rar; 
            nof_rar_elems++;
            avail_rbg -= rar_n_rb;
            start_rbg += rar_n_rb;           
          } else {
            Error("SCHED: Allocating Format1A grant\n");
          }
                              
        } else {
          log_h->console("SCHED: Could not schedule DCI for RAR tti=%d, L=%d\n", pending_rar[i].rar_tti, rar_aggr_level);              
        }
      } else {
        log_h->console("SCHED: Could not transmit RAR within the window (RA TTI=%d, Window=%d, Now=%d)\n", 
                pending_rar[i].rar_tti, cfg.prach_rar_window, current_tti);
        pending_rar[i].buf_rar = 0; 
        pending_rar[i].rar_tti = 0; 
      }
    }
  }  
  return nof_rar_elems; 
}

// Schedules data to users
int sched::dl_sched_data(dl_sched_data_t data[MAX_DATA_LIST]) 
{
  uint32_t nof_ctrl_symbols = (cfg.cell.nof_prb<10)?(current_cfi+1):current_cfi; 
  dl_metric->new_tti(ue_db, start_rbg, avail_rbg, nof_ctrl_symbols, current_tti); 
  
  int nof_data_elems = 0; 
  for(std::map<uint16_t, sched_ue>::iterator iter=ue_db.begin(); iter!=ue_db.end(); ++iter) {
    sched_ue *user      = (sched_ue*) &iter->second;
    uint16_t rnti = (uint16_t) iter->first; 

    dl_harq_proc *h = dl_metric->get_user_allocation(user); 
    srslte_dci_format_t dci_format = user->get_dci_format();
    data[nof_data_elems].dci_format = dci_format;

    uint32_t aggr_level = user->get_aggr_level(srslte_dci_format_sizeof(SRSLTE_DCI_FORMAT1, cfg.cell.nof_prb, cfg.cell.nof_ports));
    if (h) {
      // Try to schedule DCI first 
      if (generate_dci(&data[nof_data_elems].dci_location, 
                       user->get_locations(current_cfi, sf_idx),
                       aggr_level, user))
      {     
        bool is_newtx = h->is_empty(0);
        int tbs = 0;
        switch(dci_format) {
          case SRSLTE_DCI_FORMAT1:
            tbs = user->generate_format1(h, &data[nof_data_elems], current_tti, current_cfi);
            break;
          case SRSLTE_DCI_FORMAT2:
            tbs = user->generate_format2(h, &data[nof_data_elems], current_tti, current_cfi);
            break;
          case SRSLTE_DCI_FORMAT2A:
            tbs = user->generate_format2a(h, &data[nof_data_elems], current_tti, current_cfi);
            break;
          default:
            Error("DCI format (%d) not implemented\n", dci_format);
        }
        if (tbs >= 0) {
          log_h->info("SCHED: DL %s rnti=0x%x, pid=%d, mask=0x%x, dci=%d,%d, n_rtx=%d, tbs=%d, buffer=%d, tb_en={%s,%s}\n",
                      !is_newtx?"retx":"tx", rnti, h->get_id(), h->get_rbgmask(), 
                      data[nof_data_elems].dci_location.L, data[nof_data_elems].dci_location.ncce, h->nof_retx(0) + h->nof_retx(1),
                      tbs, user->get_pending_dl_new_data(current_tti), data[nof_data_elems].dci.tb_en[0]?"y":"n",
                      data[nof_data_elems].dci.tb_en[1]?"y":"n");
          nof_data_elems++;
        } else {
          log_h->warning("SCHED: Error DL %s rnti=0x%x, pid=%d, mask=0x%x, dci=%d,%d, tbs=%d, buffer=%d\n", 
                      !is_newtx?"retx":"tx", rnti, h->get_id(), h->get_rbgmask(), 
                      data[nof_data_elems].dci_location.L, data[nof_data_elems].dci_location.ncce,
                      tbs, user->get_pending_dl_new_data(current_tti));          
        }      
      } else {
        for(uint32_t tb = 0; tb < SRSLTE_MAX_TB; tb++) {
          h->reset(tb);
        }
        Warning("SCHED: Could not schedule DL DCI for rnti=0x%x, pid=%d\n", rnti, h->get_id());              
      }      
    }    
  } 
  
  return nof_data_elems; 
} 

// Downlink Scheduler 
int sched::dl_sched(uint32_t tti, sched_interface::dl_sched_res_t* sched_result)
{
  if (!configured) {
    return 0; 
  }
  pthread_mutex_lock(&mutex);

  /* If ul_sched() not yet called this tti, reset CCE state */
  if (current_tti != tti) {
    bzero(used_cce, MAX_CCE*sizeof(bool));    
  }

  /* Initialize variables */
  current_tti = tti; 
  sfn = tti/10; 
  sf_idx = tti%10; 
  avail_rbg = nof_rbg; 
  start_rbg = 0;
  current_cfi = sched_cfg.nof_ctrl_symbols; 
  bc_aggr_level = 2; 
  rar_aggr_level = 2; 
  bzero(sched_result, sizeof(sched_interface::dl_sched_res_t));

  /* Schedule Broadcast data */
  sched_result->nof_bc_elems   += dl_sched_bc(sched_result->bc);
 
  /* Schedule RAR */
  sched_result->nof_rar_elems  += dl_sched_rar(sched_result->rar);
    
  /* Schedule pending RLC data */
  sched_result->nof_data_elems += dl_sched_data(sched_result->data);
  
  /* Set CFI */
  sched_result->cfi = current_cfi; 
  
  pthread_mutex_unlock(&mutex);
  return 0; 
}

// Uplink sched 
int sched::ul_sched(uint32_t tti, srsenb::sched_interface::ul_sched_res_t* sched_result)
{
  if (!configured) {
    return 0; 
  }

  pthread_mutex_lock(&mutex);

  /* If dl_sched() not yet called this tti (this tti is +4ms advanced), reset CCE state */
  if (TTI_TX(current_tti) != tti) {
    bzero(used_cce, MAX_CCE*sizeof(bool));    
  }
  
  /* Initialize variables */
  current_tti = tti; 
  sfn = tti/10;
  if (tti > HARQ_DELAY_MS) {
    sf_idx = (tti-HARQ_DELAY_MS)%10;
  } else {
    sf_idx = (tti+10240-HARQ_DELAY_MS)%10;
  }
  int nof_dci_elems   = 0; 
  int nof_phich_elems = 0; 
    
  // current_cfi is set in dl_sched() 
  bzero(sched_result, sizeof(sched_interface::ul_sched_res_t));

  // Get HARQ process for this TTI 
  for(std::map<uint16_t, sched_ue>::iterator iter=ue_db.begin(); iter!=ue_db.end(); ++iter) {
    sched_ue *user = (sched_ue*) &iter->second;
    uint16_t rnti  = (uint16_t) iter->first; 

    user->has_pucch = false;

    ul_harq_proc *h = user->get_ul_harq(current_tti);
  
    /* Indicate PHICH acknowledgment if needed */
    if (h->has_pending_ack()) {
<<<<<<< HEAD
      sched_result->phich[nof_phich_elems].phich = h->get_ack()?ul_sched_phich_t::ACK:ul_sched_phich_t::NACK;
=======
      sched_result->phich[nof_phich_elems].phich = h->get_ack(0)?ul_sched_phich_t::ACK:ul_sched_phich_t::NACK;
>>>>>>> e2a61af4
      sched_result->phich[nof_phich_elems].rnti = rnti;
      nof_phich_elems++;
    }
  }    

  ul_metric->new_tti(ue_db, cfg.cell.nof_prb, current_tti); 
  
  // Update available allocation if there's a pending RAR
  if (pending_msg3[tti%10].enabled) {
    ul_harq_proc::ul_alloc_t msg3 = {pending_msg3[tti%10].n_prb, pending_msg3[tti%10].L}; 
    ul_metric->update_allocation(msg3);
  }

  // Allocate PUCCH resources 
  for(std::map<uint16_t, sched_ue>::iterator iter=ue_db.begin(); iter!=ue_db.end(); ++iter) {
    sched_ue *user = (sched_ue*) &iter->second;
    uint16_t rnti  = (uint16_t) iter->first; 
    uint32_t prb_idx[2] = {0, 0}; 
    if (user->get_pucch_sched(current_tti, prb_idx)) {
      user->has_pucch = true;
      // allocate PUCCH
      for (int i=0;i<2;i++) {
        ul_harq_proc::ul_alloc_t pucch = {prb_idx[i], 1};
        ul_metric->update_allocation(pucch);
      }
    }
  }
  
  // Now allocate PUSCH 
  for(std::map<uint16_t, sched_ue>::iterator iter=ue_db.begin(); iter!=ue_db.end(); ++iter) {
    sched_ue *user = (sched_ue*) &iter->second;
    uint16_t rnti  = (uint16_t) iter->first; 

    ul_harq_proc *h = NULL; 
    
    // Check if there are pending Msg3 transmissions 
    bool is_rar = false; 
    if (pending_msg3[tti%10].enabled && pending_msg3[tti%10].rnti == rnti) {
      h = user->get_ul_harq(tti);  
      if (h) {
        ul_harq_proc::ul_alloc_t alloc; 
        alloc.L        = pending_msg3[tti%10].L; 
        alloc.RB_start = pending_msg3[tti%10].n_prb; 
        h->set_alloc(alloc);
        h->set_rar_mcs(pending_msg3[tti%10].mcs);        
        is_rar = true; 
        pending_msg3[tti%10].enabled = false; 
      } else {
        Warning("No HARQ pid available for transmission of Msg3\n");
      }
    } else {
      h = ul_metric->get_user_allocation(user);             
    }
    if (h) 
    {   
      ul_harq_proc::ul_alloc_t alloc = h->get_alloc(); 
<<<<<<< HEAD
      bool is_newtx = h->is_empty(); 
      bool needs_pdcch = h->is_adaptive_retx() && !is_rar;
=======
      bool is_newtx = h->is_empty(0);
      bool needs_pdcch = !h->is_adaptive_retx() && !is_rar;
>>>>>>> e2a61af4

      // Set number of retx
      if (is_newtx) {
        if (is_rar) {
          h->set_max_retx(cfg.maxharq_msg3tx);
        } else {
          h->set_max_retx(user->get_max_retx()); 
        }
      }

      // Generate PDCCH except for RAR and non-adaptive retx
      if (needs_pdcch) {
        uint32_t aggr_level = user->get_aggr_level(srslte_dci_format_sizeof(SRSLTE_DCI_FORMAT0, cfg.cell.nof_prb, cfg.cell.nof_ports));
        if (!generate_dci(&sched_result->pusch[nof_dci_elems].dci_location, 
            user->get_locations(current_cfi, sf_idx), 
            aggr_level)) 
        {
          h->reset(0);
          log_h->warning("SCHED: Could not schedule UL DCI rnti=0x%x, pid=%d, L=%d\n", 
                          rnti, h->get_id(), aggr_level);          
          sched_result->pusch[nof_dci_elems].needs_pdcch = false; 
        } else {
          sched_result->pusch[nof_dci_elems].needs_pdcch = true; 
        }
      } else {
        sched_result->pusch[nof_dci_elems].needs_pdcch = false; 
      }

      // Generate grant unless DCI could not be generated and was required 
      if (sched_result->pusch[nof_dci_elems].needs_pdcch == needs_pdcch) {
        uint32_t pending_data_before = user->get_pending_ul_new_data(current_tti); 
        if (user->generate_format0(h, &sched_result->pusch[nof_dci_elems], current_tti, user->needs_cqi(tti, true)) > 0) 
        {
          
          if (is_newtx) {
            // Un-trigger SR
            user->unset_sr();
          }

          log_h->info("SCHED: %s %s rnti=0x%x, pid=%d, dci=%d,%d, grant=(%d,%d), n_rtx=%d, tbs=%d, bsr=%d (%d-%d)\n",
                      is_rar?"RAR":"UL",
                      is_newtx?"tx":"retx",                
                      rnti, h->get_id(), 
                      sched_result->pusch[nof_dci_elems].dci_location.L, sched_result->pusch[nof_dci_elems].dci_location.ncce,
                      alloc.RB_start, alloc.RB_start+alloc.L, h->nof_retx(0), sched_result->pusch[nof_dci_elems].tbs,
                      user->get_pending_ul_new_data(current_tti),pending_data_before, user->get_pending_ul_old_data());

          nof_dci_elems++;          
        } else {
          log_h->warning("SCHED: Error %s %s rnti=0x%x, pid=%d, dci=%d,%d, grant=(%d,%d), tbs=%d, bsr=%d\n",
                      is_rar?"RAR":"UL",
                      is_newtx?"tx":"retx",                
                      rnti, h->get_id(), 
                      sched_result->pusch[nof_dci_elems].dci_location.L, sched_result->pusch[nof_dci_elems].dci_location.ncce,
                      alloc.RB_start, alloc.RB_start+alloc.L, sched_result->pusch[nof_dci_elems].tbs,
                      user->get_pending_ul_new_data(current_tti));
        }   
      }
    }
  }

  // Update pending data counters after this TTI
  for(std::map<uint16_t, sched_ue>::iterator iter=ue_db.begin(); iter!=ue_db.end(); ++iter) {
    sched_ue *user = (sched_ue *) &iter->second;
    uint16_t rnti = (uint16_t) iter->first;

    user->get_ul_harq(current_tti)->reset_pending_data();
  }

  sched_result->nof_dci_elems   = nof_dci_elems;
  sched_result->nof_phich_elems = nof_phich_elems;

  pthread_mutex_unlock(&mutex);

  return SRSLTE_SUCCESS;
}


/*******************************************************
 * 
 * Helper functions 
 * 
 *******************************************************/

void sched::generate_cce_location(srslte_regs_t *regs_, sched_ue::sched_dci_cce_t* location, 
                                   uint32_t cfi, uint32_t sf_idx, uint16_t rnti)
{
  srslte_dci_location_t loc[64];
  uint32_t nloc = 0; 
  if (rnti == 0) {
    nloc = srslte_pdcch_common_locations_ncce(srslte_regs_pdcch_ncce(regs_, cfi), 
                                       loc, 64);       
  } else {
    nloc = srslte_pdcch_ue_locations_ncce(srslte_regs_pdcch_ncce(regs_, cfi), 
                                   loc, 64, sf_idx, rnti);           
  }
  
  for (uint32_t l=0;l<=3;l++) {
    int n=0;
    for (uint32_t i=0;i<nloc;i++) {
      if (loc[i].L == l) {
        location->cce_start[l][n] = loc[i].ncce;          
        n++;
      }
    }
    location->nof_loc[l] = n;     
  }
  
}


#define NCCE(L) (1<<L)

bool sched::generate_dci(srslte_dci_location_t *sched_location, sched_ue::sched_dci_cce_t *locations, uint32_t aggr_level, sched_ue *user) 
{
  uint32_t ncand=0;
  bool allocated=false; 
  while(ncand<locations->nof_loc[aggr_level] && !allocated) {
    uint32_t ncce = locations->cce_start[aggr_level][ncand];
    bool used = false;
    if (user) {
      used = user->pucch_sr_collision(current_tti, ncce);
    }
    for (int j=0;j<NCCE(aggr_level) && !used;j++) {
      if (used_cce[ncce+j]) {
        used = true; 
      }
    }
    if (used) {
      ncand++;
    } else {
      for (int j=0;j<NCCE(aggr_level) && !used;j++) {
        used_cce[ncce+j] = true; 
      }
      allocated = true; 
      Debug("SCHED: Allocated DCI L=%d, ncce=%d\n", aggr_level, ncce);
    }
  }
  
  if (allocated && sched_location) {
    sched_location->L = aggr_level; 
    sched_location->ncce = locations->cce_start[aggr_level][ncand]; 
  }
    
  return allocated; 
}

int sched::generate_format1a(uint32_t rb_start, uint32_t l_crb, uint32_t tbs_bytes, uint32_t rv, srslte_ra_dl_dci_t *dci) 
{
  /* Calculate I_tbs for this TBS */
  int tbs = tbs_bytes*8;
  int i; 
  int mcs = -1; 
  for (i=0;i<27;i++) {
    if (srslte_ra_tbs_from_idx(i, 2) >= tbs) {
      dci->type2_alloc.n_prb1a = srslte_ra_type2_t::SRSLTE_RA_TYPE2_NPRB1A_2;
      mcs = i; 
      tbs = srslte_ra_tbs_from_idx(i, 2);
      break;
    } else if (srslte_ra_tbs_from_idx(i, 3) >= tbs) {
      dci->type2_alloc.n_prb1a = srslte_ra_type2_t::SRSLTE_RA_TYPE2_NPRB1A_3;
      mcs = i; 
      tbs = srslte_ra_tbs_from_idx(i, 3);
      break;
    }
  }
  if (i == 28) {
    Error("Can't allocate Format 1A for TBS=%d\n", tbs);
    return -1; 
  }
  
  dci->alloc_type = SRSLTE_RA_ALLOC_TYPE2; 
  dci->type2_alloc.mode = srslte_ra_type2_t::SRSLTE_RA_TYPE2_LOC;
  dci->type2_alloc.L_crb = l_crb; 
  dci->type2_alloc.RB_start = rb_start; 
  dci->harq_process = 0; 
  dci->mcs_idx = mcs; 
  dci->rv_idx = rv;   
  dci->tb_en[0] = true; 
  dci->tb_en[1] = false; 
  
  return tbs; 
}





}

<|MERGE_RESOLUTION|>--- conflicted
+++ resolved
@@ -767,11 +767,7 @@
   
     /* Indicate PHICH acknowledgment if needed */
     if (h->has_pending_ack()) {
-<<<<<<< HEAD
-      sched_result->phich[nof_phich_elems].phich = h->get_ack()?ul_sched_phich_t::ACK:ul_sched_phich_t::NACK;
-=======
       sched_result->phich[nof_phich_elems].phich = h->get_ack(0)?ul_sched_phich_t::ACK:ul_sched_phich_t::NACK;
->>>>>>> e2a61af4
       sched_result->phich[nof_phich_elems].rnti = rnti;
       nof_phich_elems++;
     }
@@ -828,13 +824,8 @@
     if (h) 
     {   
       ul_harq_proc::ul_alloc_t alloc = h->get_alloc(); 
-<<<<<<< HEAD
-      bool is_newtx = h->is_empty(); 
-      bool needs_pdcch = h->is_adaptive_retx() && !is_rar;
-=======
       bool is_newtx = h->is_empty(0);
       bool needs_pdcch = !h->is_adaptive_retx() && !is_rar;
->>>>>>> e2a61af4
 
       // Set number of retx
       if (is_newtx) {
