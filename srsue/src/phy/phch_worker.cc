/**
 *
 * \section COPYRIGHT
 *
 * Copyright 2013-2015 Software Radio Systems Limited
 *
 * \section LICENSE
 *
 * This file is part of the srsUE library.
 *
 * srsUE is free software: you can redistribute it and/or modify
 * it under the terms of the GNU Affero General Public License as
 * published by the Free Software Foundation, either version 3 of
 * the License, or (at your option) any later version.
 *
 * srsUE is distributed in the hope that it will be useful,
 * but WITHOUT ANY WARRANTY; without even the implied warranty of
 * MERCHANTABILITY or FITNESS FOR A PARTICULAR PURPOSE.  See the
 * GNU Affero General Public License for more details.
 *
 * A copy of the GNU Affero General Public License can be found in
 * the LICENSE file in the top-level directory of this distribution
 * and at http://www.gnu.org/licenses/.
 *
 */

#include <unistd.h>
#include <string.h>
#include "phy/phch_worker.h"
#include "srslte/interfaces/ue_interfaces.h"
#include "srslte/asn1/liblte_rrc.h"

#define Error(fmt, ...)   if (SRSLTE_DEBUG_ENABLED) phy->log_h->error_line(__FILE__, __LINE__, fmt, ##__VA_ARGS__)
#define Warning(fmt, ...) if (SRSLTE_DEBUG_ENABLED) phy->log_h->warning_line(__FILE__, __LINE__, fmt, ##__VA_ARGS__)
#define Info(fmt, ...)    if (SRSLTE_DEBUG_ENABLED) phy->log_h->info_line(__FILE__, __LINE__, fmt, ##__VA_ARGS__)
#define Debug(fmt, ...)   if (SRSLTE_DEBUG_ENABLED) phy->log_h->debug_line(__FILE__, __LINE__, fmt, ##__VA_ARGS__)


/* This is to visualize the channel response */
#ifdef ENABLE_GUI
#include "srsgui/srsgui.h"
#include <semaphore.h>
<<<<<<< HEAD
#include <srslte/srslte.h>
#include <srslte/interfaces/ue_interfaces.h>
=======
#include "srslte/srslte.h"
#include "srslte/interfaces/ue_interfaces.h"
>>>>>>> 05da1ac4

void init_plots(srsue::phch_worker *worker);
pthread_t plot_thread; 
sem_t plot_sem; 
static int plot_worker_id = -1;
#else
#warning Compiling without srsGUI support
#endif
/*********************************************/


namespace srsue {


phch_worker::phch_worker() : tr_exec(10240)
{
  phy = NULL; 
  bzero(signal_buffer, sizeof(cf_t*)*SRSLTE_MAX_PORTS);

  mem_initiated   = false;
  cell_initiated  = false; 
  pregen_enabled  = false; 
  trace_enabled   = false;

  reset();  
}


phch_worker::~phch_worker()
{
  if (mem_initiated) {
    for (uint32_t i=0;i<phy->args->nof_rx_ant;i++) {
      if (signal_buffer[i]) {
        free(signal_buffer[i]);
      }
    }
    srslte_ue_dl_free(&ue_dl);
    srslte_ue_ul_free(&ue_ul);
    mem_initiated = false;
  }
}

void phch_worker::reset()
{
  bzero(&dl_metrics, sizeof(dl_metrics_t));
  bzero(&ul_metrics, sizeof(ul_metrics_t));
  bzero(&dmrs_cfg, sizeof(srslte_refsignal_dmrs_pusch_cfg_t));    
  bzero(&pusch_hopping, sizeof(srslte_pusch_hopping_cfg_t));
  bzero(&uci_cfg, sizeof(srslte_uci_cfg_t));
  bzero(&pucch_cfg, sizeof(srslte_pucch_cfg_t));
  bzero(&pucch_sched, sizeof(srslte_pucch_sched_t));
  bzero(&srs_cfg, sizeof(srslte_refsignal_srs_cfg_t));
  bzero(&period_cqi, sizeof(srslte_cqi_periodic_cfg_t));
  I_sr = 0; 
  rnti_is_set     = false; 
  rar_cqi_request = false; 
  cfi = 0;
}

void phch_worker::set_common(phch_common* phy_)
{
  phy = phy_;   
}

bool phch_worker::init(uint32_t max_prb)
{
  // ue_sync in phy.cc requires a buffer for 3 subframes
  for (uint32_t i=0;i<phy->args->nof_rx_ant;i++) {
    signal_buffer[i] = (cf_t*) srslte_vec_malloc(3 * sizeof(cf_t) * SRSLTE_SF_LEN_PRB(max_prb));
    if (!signal_buffer[i]) {
      Error("Allocating memory\n");
      return false;
    }
  }

<<<<<<< HEAD
  if (srslte_ue_dl_init(&ue_dl, cell, phy->args->nof_rx_ant)) {
=======
  if (srslte_ue_dl_init(&ue_dl, max_prb, phy->args->nof_rx_ant)) {
>>>>>>> 05da1ac4
    Error("Initiating UE DL\n");
    return false;
  }

  if (srslte_ue_ul_init(&ue_ul, max_prb)) {
    Error("Initiating UE UL\n");
    return false;
  }

  srslte_ue_ul_set_normalization(&ue_ul, true);
  srslte_ue_ul_set_cfo_enable(&ue_ul, true);

  mem_initiated = true;

  return true;
}

bool phch_worker::set_cell(srslte_cell_t cell_)
{
  if (cell.id != cell_.id || !cell_initiated) {
    memcpy(&cell, &cell_, sizeof(srslte_cell_t));

    if (srslte_ue_dl_set_cell(&ue_dl, cell)) {
      Error("Initiating UE DL\n");
      return false;
    }

    if (srslte_ue_ul_set_cell(&ue_ul, cell)) {
      Error("Initiating UE UL\n");
      return false;
    }
    srslte_ue_ul_set_normalization(&ue_ul, true);
    srslte_ue_ul_set_cfo_enable(&ue_ul, true);

    cell_initiated = true;
  }
  return true;
}

cf_t* phch_worker::get_buffer(uint32_t antenna_idx)
{
  return signal_buffer[antenna_idx]; 
}

void phch_worker::set_tti(uint32_t tti_, uint32_t tx_tti_)
{
  tti    = tti_; 
  tx_tti = tx_tti_;
}

void phch_worker::set_cfo(float cfo_)
{
  cfo = cfo_;
}

void phch_worker::set_sample_offset(float sample_offset)
{
  if (phy->args->sfo_correct_disable) {
    sample_offset = 0; 
  }
  srslte_ue_dl_set_sample_offset(&ue_dl, sample_offset);
}

void phch_worker::set_crnti(uint16_t rnti)
{
  srslte_ue_dl_set_rnti(&ue_dl, rnti);
  srslte_ue_ul_set_rnti(&ue_ul, rnti);
  rnti_is_set = true; 
}

void phch_worker::work_imp()
{
  if (!cell_initiated) {
    return; 
  }
  
  Debug("TTI %d running\n", tti);

#ifdef LOG_EXECTIME
  gettimeofday(&logtime_start[1], NULL);
#endif

  tr_log_start();
  
  reset_uci();

  bool dl_grant_available = false; 
  bool ul_grant_available = false;
  bool dl_ack[SRSLTE_MAX_CODEWORDS] = {false};

  mac_interface_phy::mac_grant_t    dl_mac_grant;
  mac_interface_phy::tb_action_dl_t dl_action; 
  bzero(&dl_action, sizeof(mac_interface_phy::tb_action_dl_t));

  mac_interface_phy::mac_grant_t    ul_mac_grant;
  mac_interface_phy::tb_action_ul_t ul_action; 
  bzero(&ul_action, sizeof(mac_interface_phy::tb_action_ul_t));

  /* Do FFT and extract PDCCH LLR, or quit if no actions are required in this subframe */
  if (extract_fft_and_pdcch_llr()) {
    
    
    /***** Downlink Processing *******/
    
    /* PDCCH DL + PDSCH */
    dl_grant_available = decode_pdcch_dl(&dl_mac_grant); 
    if(dl_grant_available) {
      /* Send grant to MAC and get action for this TB */
      phy->mac->new_grant_dl(dl_mac_grant, &dl_action);

      /* Set DL ACKs to default */
      for (uint32_t tb = 0; tb < SRSLTE_MAX_CODEWORDS; tb++) {
        dl_ack[tb] = dl_action.default_ack;
      }

      /* Decode PDSCH if instructed to do so */
      if (dl_action.decode_enabled) {
        decode_pdsch(&dl_action.phy_grant.dl, dl_action.payload_ptr,
                      dl_action.softbuffers, dl_action.rv, dl_action.rnti,
                      dl_mac_grant.pid, dl_ack);
      }
      if (dl_action.generate_ack_callback && dl_action.decode_enabled) {
        for (uint32_t tb = 0; tb < SRSLTE_MAX_TB; tb++) {
          if (dl_mac_grant.tb_en[tb]) {
            phy->mac->tb_decoded(dl_ack[tb], tb, dl_mac_grant.rnti_type, dl_mac_grant.pid);
            dl_ack[tb] = dl_action.generate_ack_callback(dl_action.generate_ack_callback_arg);
            Debug("Calling generate ACK callback for TB %d returned=%d\n", tb, dl_ack[tb]);
          }
        }
      }
      Debug("dl_ack={%d, %d}, generate_ack=%d\n", dl_ack[0], dl_ack[1], dl_action.generate_ack);
      if (dl_action.generate_ack) {
        set_uci_ack(dl_ack, dl_mac_grant.tb_en);
      }

      /* Select Rank Indicator by computing Condition Number */
      if (phy->config->dedicated.antenna_info_explicit_value.tx_mode == LIBLTE_RRC_TRANSMISSION_MODE_3) {
        float cn = 0.0f;
        srslte_ue_dl_ri_select(&ue_dl, &uci_data.uci_ri, &cn);
        uci_data.uci_ri_len = 1;
      } else if (phy->config->dedicated.antenna_info_explicit_value.tx_mode == LIBLTE_RRC_TRANSMISSION_MODE_4){
        float sinr = 0.0f;
        uint8 packed_pmi = 0;
        srslte_ue_dl_ri_pmi_select(&ue_dl, &uci_data.uci_ri, &packed_pmi, &sinr);
        srslte_bit_unpack_vector(&packed_pmi, uci_data.uci_pmi, 2);
        uci_data.uci_ri_len = 1;
        if (uci_data.uci_ri == 0) {
          uci_data.uci_pmi_len = 2;
          uci_data.uci_dif_cqi_len = 0;
        } else {
          uci_data.uci_pmi_len = 1;
          uci_data.uci_dif_cqi_len = 3;
        }
      }
    }
  }
  
  // Decode PHICH 
  bool ul_ack; 
  bool ul_ack_available = decode_phich(&ul_ack); 

  /***** Uplink Processing + Transmission *******/
  
  /* Generate SR if required*/
  set_uci_sr();

  /* Check if we have UL grant. ul_phy_grant will be overwritten by new grant */
  ul_grant_available = decode_pdcch_ul(&ul_mac_grant);

  /* Generate CQI reports if required, note that in case both aperiodic
      and periodic ones present, only aperiodic is sent (36.213 section 7.2) */
  if (ul_grant_available && ul_mac_grant.has_cqi_request) {
    set_uci_aperiodic_cqi();
  } else {
    set_uci_periodic_cqi();
  }

  /* TTI offset for UL is always 4 for LTE */
  ul_action.tti_offset = 4;

  /* Send UL grant or HARQ information (from PHICH) to MAC */
  if (ul_grant_available         && ul_ack_available)  {    
    phy->mac->new_grant_ul_ack(ul_mac_grant, ul_ack, &ul_action);      
  } else if (ul_grant_available  && !ul_ack_available) {
    phy->mac->new_grant_ul(ul_mac_grant, &ul_action);
  } else if (!ul_grant_available && ul_ack_available)  {    
    phy->mac->harq_recv(tti, ul_ack, &ul_action);        
  }

  /* Set UL CFO before transmission */  
  srslte_ue_ul_set_cfo(&ue_ul, cfo);

  /* Transmit PUSCH, PUCCH or SRS */
  bool signal_ready = false; 
  if (ul_action.tx_enabled) {
    encode_pusch(&ul_action.phy_grant.ul, ul_action.payload_ptr[0], ul_action.current_tx_nb,
                 &ul_action.softbuffers[0], ul_action.rv[0], ul_action.rnti, ul_mac_grant.is_from_rar);
    signal_ready = true; 
    if (ul_action.expect_ack) {
      phy->set_pending_ack(tti + 8, ue_ul.pusch_cfg.grant.n_prb_tilde[0], ul_action.phy_grant.ul.ncs_dmrs);
    }

  } else if (dl_action.generate_ack || uci_data.scheduling_request || uci_data.uci_cqi_len > 0) {
    encode_pucch();
    signal_ready = true; 
  } else if (srs_is_ready_to_send()) {
    encode_srs();
    signal_ready = true; 
  } 

  tr_log_end();
  
  phy->worker_end(tx_tti, signal_ready, signal_buffer[0], SRSLTE_SF_LEN_PRB(cell.nof_prb), tx_time);
  
  if (dl_action.decode_enabled && !dl_action.generate_ack_callback) {
    if (dl_mac_grant.rnti_type == SRSLTE_RNTI_PCH) {
      phy->mac->pch_decoded_ok(dl_mac_grant.n_bytes[0]);
    } else {
      for (uint32_t tb = 0; tb < SRSLTE_MAX_TB; tb++) {
        if (dl_mac_grant.tb_en[tb]) {
          phy->mac->tb_decoded(dl_ack[tb], tb, dl_mac_grant.rnti_type, dl_mac_grant.pid);
        }
      }
    }
  }

  update_measurements();
  
  /* Tell the plotting thread to draw the plots */
#ifdef ENABLE_GUI
  if ((int) get_id() == plot_worker_id) {
    sem_post(&plot_sem);    
  }
#endif
}


bool phch_worker::extract_fft_and_pdcch_llr() {
  bool decode_pdcch = false; 
  if (phy->get_ul_rnti(tti) || phy->get_dl_rnti(tti) || phy->get_pending_rar(tti)) {
    decode_pdcch = true; 
  } 
  
  /* Without a grant, we might need to do fft processing if need to decode PHICH */
  if (phy->get_pending_ack(tti) || decode_pdcch) {
    
    // Setup estimator filter 
    float w_coeff = phy->args->estimator_fil_w; 
    if (w_coeff > 0.0) {
      srslte_chest_dl_set_smooth_filter3_coeff(&ue_dl.chest, w_coeff); 
    } else if (w_coeff == 0.0) {
      srslte_chest_dl_set_smooth_filter(&ue_dl.chest, NULL, 0); 
    }
    
    if (!phy->args->snr_estim_alg.compare("refs")) {
      srslte_chest_dl_set_noise_alg(&ue_dl.chest, SRSLTE_NOISE_ALG_REFS);
    } else if (!phy->args->snr_estim_alg.compare("empty")) {
      srslte_chest_dl_set_noise_alg(&ue_dl.chest, SRSLTE_NOISE_ALG_EMPTY);
    } else {
      srslte_chest_dl_set_noise_alg(&ue_dl.chest, SRSLTE_NOISE_ALG_PSS);      
    }
  
    if (srslte_ue_dl_decode_fft_estimate(&ue_dl, signal_buffer, tti%10, &cfi) < 0) {
      Error("Getting PDCCH FFT estimate\n");
      return false; 
    }        
    chest_done = true; 
  } else {
    chest_done = false; 
  }
  if (chest_done && decode_pdcch) { /* and not in DRX mode */
    
    float noise_estimate = phy->avg_noise;
    
    if (!phy->args->equalizer_mode.compare("zf")) {
      noise_estimate = 0; 
    }

    if (srslte_pdcch_extract_llr_multi(&ue_dl.pdcch, ue_dl.sf_symbols_m, ue_dl.ce_m, noise_estimate, tti%10, cfi)) {
      Error("Extracting PDCCH LLR\n");
      return false; 
    }
  }
  return (decode_pdcch || phy->get_pending_ack(tti));
}
  








/********************* Downlink processing functions ****************************/

bool phch_worker::decode_pdcch_dl(srsue::mac_interface_phy::mac_grant_t* grant)
{
  char timestr[64];
  timestr[0]='\0';

  dl_rnti = phy->get_dl_rnti(tti); 
  if (dl_rnti) {
    
    srslte_rnti_type_t type = phy->get_dl_rnti_type();

    srslte_dci_msg_t dci_msg; 
    srslte_ra_dl_dci_t dci_unpacked;
    
    Debug("Looking for RNTI=0x%x\n", dl_rnti);
    
    if (srslte_ue_dl_find_dl_dci_type(&ue_dl, phy->config->dedicated.antenna_info_explicit_value.tx_mode, cfi, tti%10,
                                      dl_rnti, type, &dci_msg) != 1) {
      return false; 
    }
    
    if (srslte_dci_msg_to_dl_grant(&dci_msg, dl_rnti, cell.nof_prb, cell.nof_ports, &dci_unpacked, &grant->phy_grant.dl)) {
      Error("Converting DCI message to DL grant\n");
      return false;   
    }

    /* Fill MAC grant structure */
    grant->ndi[0] = dci_unpacked.ndi;
    grant->ndi[1] = dci_unpacked.ndi_1;
    grant->pid = dci_unpacked.harq_process;
    grant->n_bytes[0] = grant->phy_grant.dl.mcs[0].tbs / (uint32_t) 8;
    grant->n_bytes[1] = grant->phy_grant.dl.mcs[1].tbs / (uint32_t) 8;
    grant->tti = tti;
    grant->rv[0] = dci_unpacked.rv_idx;
    grant->rv[1] = dci_unpacked.rv_idx_1;
    grant->rnti = dl_rnti;
    grant->rnti_type = type;
    grant->last_tti = 0;
    grant->tb_en[0] = dci_unpacked.tb_en[0];
    grant->tb_en[1] = dci_unpacked.tb_en[1];
    grant->tb_cw_swap = dci_unpacked.tb_cw_swap; // FIXME: tb_cw_swap not supported

<<<<<<< HEAD
=======
    if (grant->tb_cw_swap) {
      Info("tb_cw_swap = true\n");
      printf("tb_cw_swap = true\n");
    }

>>>>>>> 05da1ac4
    last_dl_pdcch_ncce = srslte_ue_dl_get_ncce(&ue_dl);

    char hexstr[16];
    hexstr[0]='\0';
    if (phy->log_h->get_level() >= srslte::LOG_LEVEL_INFO) {
      srslte_vec_sprint_hex(hexstr, dci_msg.data, dci_msg.nof_bits);
    }
    Info("PDCCH: DL DCI %s cce_index=%2d, L=%d, n_data_bits=%d, hex=%s\n", srslte_dci_format_string(dci_msg.format), 
         last_dl_pdcch_ncce, (1<<ue_dl.last_location.L), dci_msg.nof_bits, hexstr);
    
    return true; 
  } else {
    return false; 
  }
}

int phch_worker::decode_pdsch(srslte_ra_dl_grant_t *grant, uint8_t *payload[SRSLTE_MAX_CODEWORDS],
                                     srslte_softbuffer_rx_t *softbuffers[SRSLTE_MAX_CODEWORDS],
                                     int rv[SRSLTE_MAX_CODEWORDS],
                                     uint16_t rnti, uint32_t harq_pid, bool acks[SRSLTE_MAX_CODEWORDS]) {
  char timestr[64];
  bool valid_config = true;
  timestr[0]='\0';
  srslte_mimo_type_t mimo_type = SRSLTE_MIMO_TYPE_SINGLE_ANTENNA;
  int ret = SRSLTE_SUCCESS;

  for (uint32_t tb = 0; tb < SRSLTE_MAX_CODEWORDS; tb++) {
    if (grant->tb_en[tb] && (rv[tb] < 0 || rv[tb] > 3)) {
      valid_config = false;
      Error("Wrong RV (%d) for TB index %d", rv[tb], tb);
    }
  }

  switch(phy->config->dedicated.antenna_info_explicit_value.tx_mode) {
    /* Implemented Tx Modes */
    case LIBLTE_RRC_TRANSMISSION_MODE_1:
      mimo_type = SRSLTE_MIMO_TYPE_SINGLE_ANTENNA;
      break;
    case LIBLTE_RRC_TRANSMISSION_MODE_2:
      if (cell.nof_ports > 1) {
        mimo_type = SRSLTE_MIMO_TYPE_TX_DIVERSITY;
      } else {
        mimo_type = SRSLTE_MIMO_TYPE_SINGLE_ANTENNA;
      }
      break;
    case LIBLTE_RRC_TRANSMISSION_MODE_3:
      if (SRSLTE_RA_DL_GRANT_NOF_TB(grant) == 1) {
        mimo_type = SRSLTE_MIMO_TYPE_TX_DIVERSITY;
      } else if (SRSLTE_RA_DL_GRANT_NOF_TB(grant) == 2) {
        mimo_type = SRSLTE_MIMO_TYPE_CDD;
      } else {
        Error("Wrong number of transport blocks (%d) for TM3\n", SRSLTE_RA_DL_GRANT_NOF_TB(grant));
        valid_config = false;
      }
      break;
    case LIBLTE_RRC_TRANSMISSION_MODE_4:
      if (SRSLTE_RA_DL_GRANT_NOF_TB(grant) == 1) {
        mimo_type = (grant->pinfo == 0) ? SRSLTE_MIMO_TYPE_TX_DIVERSITY : SRSLTE_MIMO_TYPE_SPATIAL_MULTIPLEX;
      } else if (SRSLTE_RA_DL_GRANT_NOF_TB(grant) == 2) {
        mimo_type = SRSLTE_MIMO_TYPE_SPATIAL_MULTIPLEX;
      } else {
        Error("Wrong number of transport blocks (%d) for TM4\n", SRSLTE_RA_DL_GRANT_NOF_TB(grant));
        valid_config = false;
      }
    break;

    /* Not implemented cases */
    case LIBLTE_RRC_TRANSMISSION_MODE_5:
    case LIBLTE_RRC_TRANSMISSION_MODE_6:
    case LIBLTE_RRC_TRANSMISSION_MODE_7:
    case LIBLTE_RRC_TRANSMISSION_MODE_8:
      Error("Not implemented Tx mode (%d)\n", phy->config->dedicated.antenna_info_explicit_value.tx_mode);
      break;

    /* Error cases */
    case LIBLTE_RRC_TRANSMISSION_MODE_N_ITEMS:
    default:
      Error("Wrong Tx mode (%d)\n", phy->config->dedicated.antenna_info_explicit_value.tx_mode);
      valid_config = false;
  }

  Debug("DL Buffer TTI %d: Decoding PDSCH\n", tti);

  /* Setup PDSCH configuration for this CFI, SFIDX and RVIDX */
  if (valid_config) {
    if (!srslte_ue_dl_cfg_grant(&ue_dl, grant, cfi, tti%10, rv, mimo_type)) {
      if (ue_dl.pdsch_cfg.grant.mcs[0].mod > 0 && ue_dl.pdsch_cfg.grant.mcs[0].tbs >= 0) {
        
        float noise_estimate = srslte_chest_dl_get_noise_estimate(&ue_dl.chest);
        
        if (!phy->args->equalizer_mode.compare("zf")) {
          noise_estimate = 0; 
        }
        
        /* Set decoder iterations */
        if (phy->args->pdsch_max_its > 0) {
          srslte_pdsch_set_max_noi(&ue_dl.pdsch, phy->args->pdsch_max_its);
        }


  #ifdef LOG_EXECTIME
        struct timeval t[3];
        gettimeofday(&t[1], NULL);
  #endif
        ret = srslte_pdsch_decode(&ue_dl.pdsch, &ue_dl.pdsch_cfg, softbuffers, ue_dl.sf_symbols_m,
                                  ue_dl.ce_m, noise_estimate, rnti, payload, acks);
        if (ret) {
          Error("ERROR: Decoding PDSCH\n");
        }
  #ifdef LOG_EXECTIME
        gettimeofday(&t[2], NULL);
        get_time_interval(t);
        snprintf(timestr, 64, ", dec_time=%4d us", (int) t[0].tv_usec);
  #endif

        Info(
            "PDSCH: l_crb=%2d, harq=%d, scheme=%s, tb_en={%s, %s}, tbs={%d, %d}, mcs={%d, %d}, rv={%d, %d}, crc={%s, %s}, snr=%.1f dB, n_iter=%d, %s\n",
            grant->nof_prb, harq_pid, srslte_mimotype2str(mimo_type), grant->tb_en[0] ? "on" : "off",
            grant->tb_en[1] ? "on" : "off", grant->mcs[0].tbs / 8, grant->mcs[1].tbs / 8, grant->mcs[0].idx,
            grant->mcs[1].idx, rv[0], rv[1], acks[0] ? "OK" : "KO", acks[1] ? "OK" : "KO",
            10 * log10(srslte_chest_dl_get_snr(&ue_dl.chest)),
            srslte_pdsch_last_noi(&ue_dl.pdsch),
            timestr);

<<<<<<< HEAD
        //printf("tti=%d, cfo=%f\n", tti, cfo*15000);
        //srslte_vec_save_file("pdsch", signal_buffer, sizeof(cf_t)*SRSLTE_SF_LEN_PRB(cell.nof_prb));
        
=======
>>>>>>> 05da1ac4
        // Store metrics
        dl_metrics.mcs    = grant->mcs[0].idx;
      } else {
        Warning("Received grant for TBS=0\n");
      }
    } else {
      Error("Error configuring DL grant\n");
      ret = SRSLTE_ERROR;
    }
  }
  return ret;
}

bool phch_worker::decode_phich(bool *ack)
{
  uint32_t I_lowest, n_dmrs; 
  if (phy->get_pending_ack(tti, &I_lowest, &n_dmrs)) {
    if (ack) {
      *ack = srslte_ue_dl_decode_phich(&ue_dl, tti%10, I_lowest, n_dmrs);     
      Info("PHICH: hi=%d, I_lowest=%d, n_dmrs=%d\n", *ack, I_lowest, n_dmrs);
    }
    phy->reset_pending_ack(tti);
    return true; 
  } else {
    return false; 
  }
}




/********************* Uplink processing functions ****************************/

bool phch_worker::decode_pdcch_ul(mac_interface_phy::mac_grant_t* grant)
{
  char timestr[64];
  timestr[0]='\0';

  phy->reset_pending_ack(tti + 8); 

  srslte_dci_msg_t dci_msg; 
  srslte_ra_ul_dci_t dci_unpacked;
  srslte_dci_rar_grant_t rar_grant;
  srslte_rnti_type_t type = phy->get_ul_rnti_type();
  
  bool ret = false; 
  if (phy->get_pending_rar(tti, &rar_grant)) {

    if (srslte_dci_rar_to_ul_grant(&rar_grant, cell.nof_prb, pusch_hopping.hopping_offset, 
      &dci_unpacked, &grant->phy_grant.ul)) 
    {
      Error("Converting RAR message to UL grant\n");
      return false; 
    }
    grant->rnti_type = SRSLTE_RNTI_TEMP;
    grant->is_from_rar = true; 
    grant->has_cqi_request = false; // In contention-based Random Access CQI request bit is reserved
    Debug("RAR grant found for TTI=%d\n", tti);
    ret = true;  
  } else {
    ul_rnti = phy->get_ul_rnti(tti);
    if (ul_rnti) {
      if (srslte_ue_dl_find_ul_dci(&ue_dl, cfi, tti%10, ul_rnti, &dci_msg) != 1) {
        return false; 
      }
      
      if (srslte_dci_msg_to_ul_grant(&dci_msg, cell.nof_prb, pusch_hopping.hopping_offset, 
        &dci_unpacked, &grant->phy_grant.ul, tti)) 
      {
        Error("Converting DCI message to UL grant\n");
        return false;   
      }
      grant->rnti_type = type; 
      grant->is_from_rar = false;
      grant->has_cqi_request = dci_unpacked.cqi_request;
      ret = true; 
      
      char hexstr[16];
      hexstr[0]='\0';
      if (phy->log_h->get_level() >= srslte::LOG_LEVEL_INFO) {
        srslte_vec_sprint_hex(hexstr, dci_msg.data, dci_msg.nof_bits);
      }
      // Change to last_location_ul
      Info("PDCCH: UL DCI Format0  cce_index=%d, L=%d, n_data_bits=%d, hex=%s\n", 
           ue_dl.last_location_ul.ncce, (1<<ue_dl.last_location_ul.L), dci_msg.nof_bits, hexstr);
      
      if (grant->phy_grant.ul.mcs.tbs==0) {
        srslte_vec_fprint_hex(stdout, dci_msg.data, dci_msg.nof_bits);
      }
    }
  }
  
  /* Limit UL modulation if not supported by the UE or disabled by higher layers */
  if (!phy->config->enable_64qam) {
    if (grant->phy_grant.ul.mcs.mod == SRSLTE_MOD_64QAM) {
      grant->phy_grant.ul.mcs.mod = SRSLTE_MOD_16QAM;
      grant->phy_grant.ul.Qm      = 4;
    }
  }
  
  /* Make sure the grant is valid */
  if (ret && !srslte_dft_precoding_valid_prb(grant->phy_grant.ul.L_prb) && grant->phy_grant.ul.L_prb <= cell.nof_prb) {
    Warning("Received invalid UL grant. L=%d\n", grant->phy_grant.ul.L_prb);
    ret = false; 
  }
  
  if (ret) {    
    grant->ndi[0] = dci_unpacked.ndi;
    grant->pid = 0; // This is computed by MAC from TTI 
    grant->n_bytes[0] = grant->phy_grant.ul.mcs.tbs / (uint32_t) 8;
    grant->tti = tti; 
    grant->rnti = ul_rnti; 
    grant->rv[0] = dci_unpacked.rv_idx;
    if (SRSLTE_VERBOSE_ISINFO()) {
      srslte_ra_pusch_fprint(stdout, &dci_unpacked, cell.nof_prb);
    }
    
    return true;     
  } else {
    return false; 
  }    
}

void phch_worker::reset_uci()
{
  bzero(&uci_data, sizeof(srslte_uci_data_t));
}

void phch_worker::set_uci_ack(bool ack[SRSLTE_MAX_CODEWORDS], bool tb_en[SRSLTE_MAX_CODEWORDS])
{
  uint32_t nof_tb = 0;
  if (tb_en[0]) {
    uci_data.uci_ack = (uint8_t) ((ack[0]) ? 1 : 0);
    nof_tb = 1;
  } else {
    uci_data.uci_ack = 1;
  }

  if (tb_en[1]) {
    uci_data.uci_ack_2 = (uint8_t) ((ack[1]) ? 1 : 0);
    nof_tb = 2;
  }

  uci_data.uci_ack_len = nof_tb;

}

void phch_worker::set_uci_sr()
{
  uci_data.scheduling_request = false; 
  if (phy->sr_enabled) {
    uint32_t sr_tx_tti = (tti+4)%10240;
    // Get I_sr parameter   
    if (srslte_ue_ul_sr_send_tti(I_sr, sr_tx_tti)) {
      Info("PUCCH: SR transmission at TTI=%d, I_sr=%d\n", sr_tx_tti, I_sr);
      uci_data.scheduling_request = true; 
      phy->sr_last_tx_tti = sr_tx_tti; 
      phy->sr_enabled = false;
    }
  } 
}

void phch_worker::set_uci_periodic_cqi()
{
  int cqi_fixed     = phy->args->cqi_fixed;
  int cqi_max       = phy->args->cqi_max;
  
  if (period_cqi.configured && rnti_is_set) {
    if (period_cqi.ri_idx_present && srslte_ri_send(period_cqi.pmi_idx, period_cqi.ri_idx, (tti+4)%10240)) {
      if (uci_data.uci_ri_len) {
        uci_data.uci_cqi[0] = uci_data.uci_ri;
        uci_data.uci_cqi_len = uci_data.uci_ri_len;
        uci_data.uci_ri_len = 0;
        uci_data.uci_dif_cqi_len = 0;
        uci_data.uci_pmi_len = 0;
        Info("PUCCH: Periodic RI=%d\n", uci_data.uci_cqi[0]);
      }
    } else if (srslte_cqi_send(period_cqi.pmi_idx, (tti+4)%10240)) {
      srslte_cqi_value_t cqi_report;
      if (period_cqi.format_is_subband) {
        // TODO: Implement subband periodic reports
        cqi_report.type = SRSLTE_CQI_TYPE_SUBBAND;
        cqi_report.subband.subband_cqi = srslte_cqi_from_snr(phy->avg_snr_db);
        cqi_report.subband.subband_label = 0;
        phy->log_h->console("Warning: Subband CQI periodic reports not implemented\n");
        Info("PUCCH: Periodic CQI=%d, SNR=%.1f dB\n", cqi_report.subband.subband_cqi, phy->avg_snr_db);
      } else {
        cqi_report.type = SRSLTE_CQI_TYPE_WIDEBAND;
        if (cqi_fixed >= 0) {
          cqi_report.wideband.wideband_cqi = cqi_fixed;
        } else {
          cqi_report.wideband.wideband_cqi = srslte_cqi_from_snr(phy->avg_snr_db);      
        }
        if (cqi_max >= 0 && cqi_report.wideband.wideband_cqi > cqi_max) {
          cqi_report.wideband.wideband_cqi = cqi_max; 
        }
        Info("PUCCH: Periodic CQI=%d, SNR=%.1f dB\n", cqi_report.wideband.wideband_cqi, phy->avg_snr_db);
      }
      uci_data.uci_cqi_len = srslte_cqi_value_pack(&cqi_report, uci_data.uci_cqi);
      rar_cqi_request = false;       
    }
  }
}

void phch_worker::set_uci_aperiodic_cqi()
{
  if (phy->config->dedicated.cqi_report_cnfg.report_mode_aperiodic_present) {
    switch(phy->config->dedicated.cqi_report_cnfg.report_mode_aperiodic) {
      case LIBLTE_RRC_CQI_REPORT_MODE_APERIODIC_RM30:
        /* only Higher Layer-configured subband feedback support right now, according to TS36.213 section 7.2.1
          - A UE shall report a wideband CQI value which is calculated assuming transmission on set S subbands
          - The UE shall also report one subband CQI value for each set S subband. The subband CQI
            value is calculated assuming transmission only in the subband
          - Both the wideband and subband CQI represent channel quality for the first codeword,
            even when RI>1
          - For transmission mode 3 the reported CQI values are calculated conditioned on the
            reported RI. For other transmission modes they are reported conditioned on rank 1.
        */
        if (rnti_is_set) {
          srslte_cqi_value_t cqi_report;
          cqi_report.type = SRSLTE_CQI_TYPE_SUBBAND_HL;
          cqi_report.subband_hl.wideband_cqi = srslte_cqi_from_snr(phy->avg_snr_db);

          // TODO: implement subband CQI properly
          cqi_report.subband_hl.subband_diff_cqi = 0; // Always report zero offset on all subbands
          cqi_report.subband_hl.N = (cell.nof_prb > 7) ? srslte_cqi_hl_get_no_subbands(cell.nof_prb) : 0;

          Info("PUSCH: Aperiodic CQI=%d, SNR=%.1f dB, for %d subbands\n", cqi_report.wideband.wideband_cqi, phy->avg_snr_db, cqi_report.subband_hl.N);
          uci_data.uci_cqi_len = srslte_cqi_value_pack(&cqi_report, uci_data.uci_cqi);
        }
        break;
      default:
        Warning("Received CQI request but mode %s is not supported\n", 
                liblte_rrc_cqi_report_mode_aperiodic_text[phy->config->dedicated.cqi_report_cnfg.report_mode_aperiodic]);
        break;
    }
  } else {
    Warning("Received CQI request but aperiodic mode is not configured\n");    
  }
}

bool phch_worker::srs_is_ready_to_send() {
  if (srs_cfg.configured) {
    if (srslte_refsignal_srs_send_cs(srs_cfg.subframe_config, (tti+4)%10) == 1 && 
        srslte_refsignal_srs_send_ue(srs_cfg.I_srs, (tti+4)%10240)        == 1)
    {
      return true; 
    }
  }
  return false; 
}

void phch_worker::set_tx_time(srslte_timestamp_t _tx_time)
{
  memcpy(&tx_time, &_tx_time, sizeof(srslte_timestamp_t));
}

void phch_worker::encode_pusch(srslte_ra_ul_grant_t *grant, uint8_t *payload, uint32_t current_tx_nb, 
                               srslte_softbuffer_tx_t* softbuffer, uint32_t rv, uint16_t rnti, bool is_from_rar)
{
  char timestr[64];
  timestr[0]='\0';
  
  if (srslte_ue_ul_cfg_grant(&ue_ul, grant, (tti+4)%10240, rv, current_tx_nb)) {
    Error("Configuring UL grant\n");
  }
  
  if (srslte_ue_ul_pusch_encode_rnti_softbuffer(&ue_ul, 
                                                payload, uci_data, 
                                                softbuffer,
                                                rnti, 
                                                signal_buffer[0])) 
  {
    Error("Encoding PUSCH\n");
  }
    
  float p0_preamble = 0; 
  if (is_from_rar) {
    p0_preamble = phy->p0_preamble;
  }
  float tx_power = srslte_ue_ul_pusch_power(&ue_ul, phy->pathloss, p0_preamble);
  float gain = set_power(tx_power);

  // Save PUSCH power for PHR calculation  
  phy->cur_pusch_power = tx_power; 
  
#ifdef LOG_EXECTIME
  gettimeofday(&logtime_start[2], NULL);
  get_time_interval(logtime_start);
  snprintf(timestr, 64, ", total_time=%4d us", (int) logtime_start[0].tv_usec);
#endif

  Info("PUSCH: tti_tx=%d, n_prb=%d, rb_start=%d, tbs=%d, mod=%d, mcs=%d, rv_idx=%d, ack=%s, ri=%s, cfo=%.1f Hz%s\n",
         (tti+4)%10240,
         grant->L_prb, grant->n_prb[0], 
         grant->mcs.tbs/8, grant->mcs.mod, grant->mcs.idx, rv,
         uci_data.uci_ack_len>0?(uci_data.uci_ack?"1":"0"):"no",
         uci_data.uci_ri_len>0?(uci_data.uci_ri?"1":"0"):"no",
         cfo*15000, timestr);

  // Store metrics
  ul_metrics.mcs   = grant->mcs.idx;
  ul_metrics.power = tx_power;
  phy->set_ul_metrics(ul_metrics);
}

void phch_worker::encode_pucch()
{
  char timestr[64];
  timestr[0]='\0';

  if (uci_data.scheduling_request || uci_data.uci_ack_len > 0 || uci_data.uci_cqi_len > 0) 
  {
    
    // Drop CQI if there is collision with ACK 
    if (!period_cqi.simul_cqi_ack && uci_data.uci_ack_len > 0 && uci_data.uci_cqi_len > 0) {
      uci_data.uci_cqi_len = 0; 
    }

#ifdef LOG_EXECTIME
    struct timeval t[3];
    gettimeofday(&t[1], NULL);
#endif

    if (srslte_ue_ul_pucch_encode(&ue_ul, uci_data, last_dl_pdcch_ncce, (tti+4)%10240, signal_buffer[0])) {
      Error("Encoding PUCCH\n");
    }

#ifdef LOG_EXECTIME
  gettimeofday(&logtime_start[2], NULL);
  memcpy(&t[2], &logtime_start[2], sizeof(struct timeval));
  get_time_interval(logtime_start);
  get_time_interval(t);
  snprintf(timestr, 64, ", enc_time=%d, total_time=%d us", (int) t[0].tv_usec, (int) logtime_start[0].tv_usec);
#endif

  float tx_power = srslte_ue_ul_pucch_power(&ue_ul, phy->pathloss, ue_ul.last_pucch_format, uci_data.uci_cqi_len, uci_data.uci_ack_len);
  float gain = set_power(tx_power);  
  
  Info("PUCCH: power=%.2f dBm, tti_tx=%d, n_cce=%3d, n_pucch=%d, n_prb=%d, ack=%s%s, ri=%s, sr=%s, cfo=%.1f Hz%s\n",
         tx_power, (tti+4)%10240, 
         last_dl_pdcch_ncce, ue_ul.pucch.last_n_pucch, ue_ul.pucch.last_n_prb, 
       uci_data.uci_ack_len>0?(uci_data.uci_ack?"1":"0"):"no",
       uci_data.uci_ack_len>1?(uci_data.uci_ack_2?"1":"0"):"",
       uci_data.uci_ri_len>0?(uci_data.uci_ri?"1":"0"):"no",
       uci_data.scheduling_request?"yes":"no",
         cfo*15000, timestr);        
  }   
  
  if (uci_data.scheduling_request) {
    phy->sr_enabled = false; 
  }
}

void phch_worker::encode_srs()
{
  char timestr[64];
  timestr[0]='\0';
  
  if (srslte_ue_ul_srs_encode(&ue_ul, (tti+4)%10240, signal_buffer[0])) 
  {
    Error("Encoding SRS\n");
  }

#ifdef LOG_EXECTIME
  gettimeofday(&logtime_start[2], NULL);
  get_time_interval(logtime_start);
  snprintf(timestr, 64, ", total_time=%4d us", (int) logtime_start[0].tv_usec);
#endif
  
  float tx_power = srslte_ue_ul_srs_power(&ue_ul, phy->pathloss);  
  float gain = set_power(tx_power);
  uint32_t fi = srslte_vec_max_fi((float*) signal_buffer, SRSLTE_SF_LEN_PRB(cell.nof_prb));
  float *f = (float*) signal_buffer;
  Info("SRS:   power=%.2f dBm, tti_tx=%d%s\n", tx_power, (tti+4)%10240, timestr);
  
}

void phch_worker::enable_pregen_signals(bool enabled)
{
  pregen_enabled = enabled; 
  if (enabled) {
    Info("Pre-generating UL signals worker=%d\n", get_id());
    srslte_ue_ul_pregen_signals(&ue_ul);
    Info("Done pre-generating signals worker=%d\n", get_id());
  }
}

void phch_worker::set_ul_params(bool pregen_disabled)
{
  phy_interface_rrc::phy_cfg_common_t         *common    = &phy->config->common;
  LIBLTE_RRC_PHYSICAL_CONFIG_DEDICATED_STRUCT *dedicated = &phy->config->dedicated;
  
  Info("Setting new params worker_id=%d, pregen_disabled=%d\n", get_id(), pregen_disabled);
  
  /* PUSCH DMRS signal configuration */
  bzero(&dmrs_cfg, sizeof(srslte_refsignal_dmrs_pusch_cfg_t));    
  dmrs_cfg.group_hopping_en    = common->pusch_cnfg.ul_rs.group_hopping_enabled;
  dmrs_cfg.sequence_hopping_en = common->pusch_cnfg.ul_rs.sequence_hopping_enabled;
  dmrs_cfg.cyclic_shift        = common->pusch_cnfg.ul_rs.cyclic_shift;
  dmrs_cfg.delta_ss            = common->pusch_cnfg.ul_rs.group_assignment_pusch;
  
  /* PUSCH Hopping configuration */
  bzero(&pusch_hopping, sizeof(srslte_pusch_hopping_cfg_t));
  pusch_hopping.n_sb           = common->pusch_cnfg.n_sb;
  pusch_hopping.hop_mode       = common->pusch_cnfg.hopping_mode == LIBLTE_RRC_HOPPING_MODE_INTRA_AND_INTER_SUBFRAME ? 
                                  pusch_hopping.SRSLTE_PUSCH_HOP_MODE_INTRA_SF : 
                                  pusch_hopping.SRSLTE_PUSCH_HOP_MODE_INTER_SF; 
  pusch_hopping.hopping_offset = common->pusch_cnfg.pusch_hopping_offset;

  /* PUSCH UCI configuration */
  bzero(&uci_cfg, sizeof(srslte_uci_cfg_t));
  uci_cfg.I_offset_ack         = dedicated->pusch_cnfg_ded.beta_offset_ack_idx;
  uci_cfg.I_offset_cqi         = dedicated->pusch_cnfg_ded.beta_offset_cqi_idx;
  uci_cfg.I_offset_ri          = dedicated->pusch_cnfg_ded.beta_offset_ri_idx;
  
  /* PUCCH configuration */  
  bzero(&pucch_cfg, sizeof(srslte_pucch_cfg_t));
  pucch_cfg.delta_pucch_shift  = liblte_rrc_delta_pucch_shift_num[common->pucch_cnfg.delta_pucch_shift%LIBLTE_RRC_DELTA_PUCCH_SHIFT_N_ITEMS];
  pucch_cfg.N_cs               = common->pucch_cnfg.n_cs_an;
  pucch_cfg.n_rb_2             = common->pucch_cnfg.n_rb_cqi;
  pucch_cfg.srs_configured     = dedicated->srs_ul_cnfg_ded.setup_present;
  if (pucch_cfg.srs_configured) {
    pucch_cfg.srs_cs_subf_cfg    = liblte_rrc_srs_subfr_config_num[common->srs_ul_cnfg.subfr_cnfg%LIBLTE_RRC_SRS_SUBFR_CONFIG_N_ITEMS];
    pucch_cfg.srs_simul_ack      = common->srs_ul_cnfg.ack_nack_simul_tx;
  }
  
  /* PUCCH Scheduling configuration */
  bzero(&pucch_sched, sizeof(srslte_pucch_sched_t));
  pucch_sched.n_pucch_1[0]     = 0; // TODO: n_pucch_1 for SPS
  pucch_sched.n_pucch_1[1]     = 0;
  pucch_sched.n_pucch_1[2]     = 0;
  pucch_sched.n_pucch_1[3]     = 0;
  pucch_sched.N_pucch_1        = common->pucch_cnfg.n1_pucch_an;
  pucch_sched.n_pucch_2        = dedicated->cqi_report_cnfg.report_periodic.pucch_resource_idx;
  pucch_sched.n_pucch_sr       = dedicated->sched_request_cnfg.sr_pucch_resource_idx;

  /* SRS Configuration */
  bzero(&srs_cfg, sizeof(srslte_refsignal_srs_cfg_t));
  srs_cfg.configured           = dedicated->srs_ul_cnfg_ded.setup_present;
  if (pucch_cfg.srs_configured) {
    srs_cfg.subframe_config      = liblte_rrc_srs_subfr_config_num[common->srs_ul_cnfg.subfr_cnfg%LIBLTE_RRC_SRS_SUBFR_CONFIG_N_ITEMS];
    srs_cfg.bw_cfg               = liblte_rrc_srs_bw_config_num[common->srs_ul_cnfg.bw_cnfg%LIBLTE_RRC_SRS_BW_CONFIG_N_ITEMS];
    srs_cfg.I_srs                = dedicated->srs_ul_cnfg_ded.srs_cnfg_idx;
    srs_cfg.B                    = dedicated->srs_ul_cnfg_ded.srs_bandwidth;
    srs_cfg.b_hop                = dedicated->srs_ul_cnfg_ded.srs_hopping_bandwidth;
    srs_cfg.n_rrc                = dedicated->srs_ul_cnfg_ded.freq_domain_pos;
    srs_cfg.k_tc                 = dedicated->srs_ul_cnfg_ded.tx_comb;
    srs_cfg.n_srs                = dedicated->srs_ul_cnfg_ded.cyclic_shift;
  }
  
  /* UL power control configuration */
  bzero(&power_ctrl, sizeof(srslte_ue_ul_powerctrl_t));
  power_ctrl.p0_nominal_pusch  = common->ul_pwr_ctrl.p0_nominal_pusch;
  power_ctrl.alpha             = liblte_rrc_ul_power_control_alpha_num[common->ul_pwr_ctrl.alpha%LIBLTE_RRC_UL_POWER_CONTROL_ALPHA_N_ITEMS];
  power_ctrl.p0_nominal_pucch  = common->ul_pwr_ctrl.p0_nominal_pucch;
  power_ctrl.delta_f_pucch[0]  = liblte_rrc_delta_f_pucch_format_1_num[common->ul_pwr_ctrl.delta_flist_pucch.format_1%LIBLTE_RRC_DELTA_F_PUCCH_FORMAT_1_N_ITEMS];
  power_ctrl.delta_f_pucch[1]  = liblte_rrc_delta_f_pucch_format_1b_num[common->ul_pwr_ctrl.delta_flist_pucch.format_1b%LIBLTE_RRC_DELTA_F_PUCCH_FORMAT_1B_N_ITEMS];
  power_ctrl.delta_f_pucch[2]  = liblte_rrc_delta_f_pucch_format_2_num[common->ul_pwr_ctrl.delta_flist_pucch.format_2%LIBLTE_RRC_DELTA_F_PUCCH_FORMAT_2_N_ITEMS];
  power_ctrl.delta_f_pucch[3]  = liblte_rrc_delta_f_pucch_format_2a_num[common->ul_pwr_ctrl.delta_flist_pucch.format_2a%LIBLTE_RRC_DELTA_F_PUCCH_FORMAT_2A_N_ITEMS];
  power_ctrl.delta_f_pucch[4]  = liblte_rrc_delta_f_pucch_format_2b_num[common->ul_pwr_ctrl.delta_flist_pucch.format_2b%LIBLTE_RRC_DELTA_F_PUCCH_FORMAT_2B_N_ITEMS];
  
  power_ctrl.delta_preamble_msg3 = common->ul_pwr_ctrl.delta_preamble_msg3;
  
  power_ctrl.p0_ue_pusch       = dedicated->ul_pwr_ctrl_ded.p0_ue_pusch;
  power_ctrl.delta_mcs_based   = dedicated->ul_pwr_ctrl_ded.delta_mcs_en==LIBLTE_RRC_DELTA_MCS_ENABLED_EN0;
  power_ctrl.acc_enabled       = dedicated->ul_pwr_ctrl_ded.accumulation_en;
  power_ctrl.p0_ue_pucch       = dedicated->ul_pwr_ctrl_ded.p0_ue_pucch;
  power_ctrl.p_srs_offset      = dedicated->ul_pwr_ctrl_ded.p_srs_offset;
  
  srslte_ue_ul_set_cfg(&ue_ul, &dmrs_cfg, &srs_cfg, &pucch_cfg, &pucch_sched, &uci_cfg, &pusch_hopping, &power_ctrl);

  /* CQI configuration */
  bzero(&period_cqi, sizeof(srslte_cqi_periodic_cfg_t));
  period_cqi.configured        = dedicated->cqi_report_cnfg.report_periodic_setup_present;
  period_cqi.pmi_idx           = dedicated->cqi_report_cnfg.report_periodic.pmi_cnfg_idx;
  period_cqi.simul_cqi_ack     = dedicated->cqi_report_cnfg.report_periodic.simult_ack_nack_and_cqi;
  period_cqi.format_is_subband = dedicated->cqi_report_cnfg.report_periodic.format_ind_periodic ==
                                 LIBLTE_RRC_CQI_FORMAT_INDICATOR_PERIODIC_SUBBAND_CQI;
  period_cqi.subband_size      = dedicated->cqi_report_cnfg.report_periodic.format_ind_periodic_subband_k;

  if (dedicated->cqi_report_cnfg.report_periodic.ri_cnfg_idx_present) {
    period_cqi.ri_idx = dedicated->cqi_report_cnfg.report_periodic.ri_cnfg_idx;
    period_cqi.ri_idx_present = true;
  } else {
    period_cqi.ri_idx_present = false;
  }

  /* SR configuration */
  I_sr                         = dedicated->sched_request_cnfg.sr_cnfg_idx;
  
  
  if (pregen_enabled && !pregen_disabled) { 
    Info("Pre-generating UL signals worker=%d\n", get_id());
    srslte_ue_ul_pregen_signals(&ue_ul);
    Info("Done pre-generating signals worker=%d\n", get_id());
  } 
}

float phch_worker::set_power(float tx_power) {
  float gain = 0; 
  /* Check if UL power control is enabled */
  if(phy->args->ul_pwr_ctrl_en) {    
    /* Adjust maximum power if it changes significantly */
    if (tx_power < phy->cur_radio_power - 5 || tx_power > phy->cur_radio_power + 5) {
      phy->cur_radio_power = tx_power; 
      float radio_tx_power = phy->cur_radio_power;
      gain = phy->get_radio()->set_tx_power(radio_tx_power);  
   }    
  }
  return gain;
}

void phch_worker::start_plot() {
#ifdef ENABLE_GUI
  if (plot_worker_id == -1) {
    plot_worker_id = get_id();
    phy->log_h->console("Starting plot for worker_id=%d\n", plot_worker_id);
    init_plots(this);
  } else {
    phy->log_h->console("Trying to start a plot but already started by worker_id=%d\n", plot_worker_id);
  }
#else 
    phy->log_h->console("Trying to start a plot but plots are disabled (ENABLE_GUI constant in phch_worker.cc)\n");
#endif
}

int phch_worker::read_ce_abs(float *ce_abs) {
  uint32_t i=0;
  int sz = srslte_symbol_sz(cell.nof_prb);
  bzero(ce_abs, sizeof(float)*sz);
  int g = (sz - 12*cell.nof_prb)/2;
  for (i = 0; i < 12*cell.nof_prb; i++) {
    ce_abs[g+i] = 20 * log10f(cabsf(ue_dl.ce_m[0][0][i]));
    if (isinf(ce_abs[g+i])) {
      ce_abs[g+i] = -80;
    }
  }
  return sz;
}

int phch_worker::read_pdsch_d(cf_t* pdsch_d)
{

  memcpy(pdsch_d, ue_dl.pdsch.d[0], ue_dl.pdsch_cfg.nbits[0].nof_re*sizeof(cf_t));
  return ue_dl.pdsch_cfg.nbits[0].nof_re;
}



/**************************** Measurements **************************/

void phch_worker::update_measurements() 
{
  float snr_ema_coeff = phy->args->snr_ema_coeff;
  if (chest_done) {
    /* Compute ADC/RX gain offset every 20 ms */
    if ((tti%20) == 0 || phy->rx_gain_offset == 0) {
      float rx_gain_offset = 0; 
      if (phy->get_radio()->has_rssi() && phy->args->rssi_sensor_enabled) {
        float rssi_all_signal = srslte_chest_dl_get_rssi(&ue_dl.chest);          
        if (rssi_all_signal) {
          rx_gain_offset = 10*log10(rssi_all_signal)-phy->get_radio()->get_rssi();
        } else {
          rx_gain_offset = 0; 
        }
      } else {
        rx_gain_offset = phy->get_radio()->get_rx_gain();
      }
      if (phy->rx_gain_offset) {
        phy->rx_gain_offset = SRSLTE_VEC_EMA(phy->rx_gain_offset, rx_gain_offset, 0.1);
      } else {
        phy->rx_gain_offset = rx_gain_offset; 
      }
    }
    
    // Average RSRQ
    float cur_rsrq = 10*log10(srslte_chest_dl_get_rsrq(&ue_dl.chest));
    if (isnormal(cur_rsrq)) {
      phy->avg_rsrq_db = SRSLTE_VEC_EMA(phy->avg_rsrq_db, cur_rsrq, snr_ema_coeff);
    }
    
    // Average RSRP
    float cur_rsrp = srslte_chest_dl_get_rsrp(&ue_dl.chest);
    if (isnormal(cur_rsrp)) {
      phy->avg_rsrp = SRSLTE_VEC_EMA(phy->avg_rsrp, cur_rsrp, snr_ema_coeff);
    }
    
    /* Correct absolute power measurements by RX gain offset */
    float rsrp = 10*log10(srslte_chest_dl_get_rsrp(&ue_dl.chest)) + 30 - phy->rx_gain_offset;
    float rssi = 10*log10(srslte_chest_dl_get_rssi(&ue_dl.chest)) + 30 - phy->rx_gain_offset;
    
    // TODO: Send UE measurements to RRC where filtering is done. Now do filtering here
    if (isnormal(rsrp)) {
      if (!phy->avg_rsrp_db) {
        phy->avg_rsrp_db = rsrp;
      } else {
        uint32_t k = 4; // Set by RRC reconfiguration message
        float coeff = pow(0.5,(float) k/4);
        phy->avg_rsrp_db = SRSLTE_VEC_EMA(phy->avg_rsrp_db, rsrp, coeff);          
      }    
    }
    // Compute PL
    float tx_crs_power = phy->config->common.pdsch_cnfg.rs_power;
    phy->pathloss = tx_crs_power - phy->avg_rsrp_db;

    // Average noise 
    float cur_noise = srslte_chest_dl_get_noise_estimate(&ue_dl.chest);
    if (isnormal(cur_noise)) {
      if (!phy->avg_noise) {  
        phy->avg_noise = cur_noise;          
      } else {
        phy->avg_noise = SRSLTE_VEC_EMA(phy->avg_noise, cur_noise, snr_ema_coeff);                      
      }
    }
    
    // Compute SNR
    phy->avg_snr_db = 10*log10(phy->avg_rsrp/phy->avg_noise);      
    
    // Store metrics
    dl_metrics.n      = phy->avg_noise;
    dl_metrics.rsrp   = phy->avg_rsrp_db;
    dl_metrics.rsrq   = phy->avg_rsrq_db;
    dl_metrics.rssi   = rssi;
    dl_metrics.pathloss = phy->pathloss;
    dl_metrics.sinr   = phy->avg_snr_db;
    dl_metrics.turbo_iters = srslte_pdsch_last_noi(&ue_dl.pdsch);
    phy->set_dl_metrics(dl_metrics);
    
  }
}


/********** Execution time trace function ************/

void phch_worker::start_trace() {
  trace_enabled = true; 
}

void phch_worker::write_trace(std::string filename) {
  tr_exec.writeToBinary(filename + ".exec");
}

void phch_worker::tr_log_start()
{
  if (trace_enabled) {
    gettimeofday(&tr_time[1], NULL);
  }
}

void phch_worker::tr_log_end()
{
  if (trace_enabled) {
    gettimeofday(&tr_time[2], NULL);
    get_time_interval(tr_time);
    tr_exec.push(tti, tr_time[0].tv_usec);
  }
}

}








/***********************************************************
 * 
 * PLOT TO VISUALIZE THE CHANNEL RESPONSEE 
 * 
 ***********************************************************/


#ifdef ENABLE_GUI
plot_real_t    pce;
plot_scatter_t pconst;
#define SCATTER_PDSCH_BUFFER_LEN   (20*6*SRSLTE_SF_LEN_RE(SRSLTE_MAX_PRB, SRSLTE_CP_NORM))
#define SCATTER_PDSCH_PLOT_LEN    4000
float tmp_plot[SCATTER_PDSCH_BUFFER_LEN];
cf_t  tmp_plot2[SRSLTE_SF_LEN_RE(SRSLTE_MAX_PRB, SRSLTE_CP_NORM)];

void *plot_thread_run(void *arg) {
  srsue::phch_worker *worker = (srsue::phch_worker*) arg; 
  
  sdrgui_init();  
  plot_real_init(&pce);
  plot_real_setTitle(&pce, (char*) "Channel Response - Magnitude");
  plot_real_setLabels(&pce, (char*) "Index", (char*) "dB");
  plot_real_setYAxisScale(&pce, -40, 40);
  
  plot_scatter_init(&pconst);
  plot_scatter_setTitle(&pconst, (char*) "PDSCH - Equalized Symbols");
  plot_scatter_setXAxisScale(&pconst, -4, 4);
  plot_scatter_setYAxisScale(&pconst, -4, 4);

  plot_real_addToWindowGrid(&pce, (char*)"srsue", 0, 0);
  plot_scatter_addToWindowGrid(&pconst, (char*)"srsue", 0, 1);

  
  int n; 
  int readed_pdsch_re=0; 
  while(1) {
    sem_wait(&plot_sem);    
    
    if (readed_pdsch_re < SCATTER_PDSCH_PLOT_LEN) {
      n = worker->read_pdsch_d(&tmp_plot2[readed_pdsch_re]);
      readed_pdsch_re += n;           
    } else {
      n = worker->read_ce_abs(tmp_plot);
      if (n>0) {
        plot_real_setNewData(&pce, tmp_plot, n);             
      }      
      if (readed_pdsch_re > 0) {
        plot_scatter_setNewData(&pconst, tmp_plot2, readed_pdsch_re);
      }
      readed_pdsch_re = 0; 
    }
  }  
  return NULL;
}


void init_plots(srsue::phch_worker *worker) {

  if (sem_init(&plot_sem, 0, 0)) {
    perror("sem_init");
    exit(-1);
  }
  
  pthread_attr_t attr;
  struct sched_param param;
  param.sched_priority = 0;  
  pthread_attr_init(&attr);
  pthread_attr_setinheritsched(&attr, PTHREAD_EXPLICIT_SCHED);
  pthread_attr_setschedpolicy(&attr, SCHED_OTHER);
  pthread_attr_setschedparam(&attr, &param);
  if (pthread_create(&plot_thread, &attr, plot_thread_run, worker)) {
    perror("pthread_create");
    exit(-1);
  }  
}
#endif
<|MERGE_RESOLUTION|>--- conflicted
+++ resolved
@@ -40,13 +40,8 @@
 #ifdef ENABLE_GUI
 #include "srsgui/srsgui.h"
 #include <semaphore.h>
-<<<<<<< HEAD
-#include <srslte/srslte.h>
-#include <srslte/interfaces/ue_interfaces.h>
-=======
 #include "srslte/srslte.h"
 #include "srslte/interfaces/ue_interfaces.h"
->>>>>>> 05da1ac4
 
 void init_plots(srsue::phch_worker *worker);
 pthread_t plot_thread; 
@@ -122,11 +117,7 @@
     }
   }
 
-<<<<<<< HEAD
-  if (srslte_ue_dl_init(&ue_dl, cell, phy->args->nof_rx_ant)) {
-=======
   if (srslte_ue_dl_init(&ue_dl, max_prb, phy->args->nof_rx_ant)) {
->>>>>>> 05da1ac4
     Error("Initiating UE DL\n");
     return false;
   }
@@ -464,14 +455,11 @@
     grant->tb_en[1] = dci_unpacked.tb_en[1];
     grant->tb_cw_swap = dci_unpacked.tb_cw_swap; // FIXME: tb_cw_swap not supported
 
-<<<<<<< HEAD
-=======
     if (grant->tb_cw_swap) {
       Info("tb_cw_swap = true\n");
       printf("tb_cw_swap = true\n");
     }
 
->>>>>>> 05da1ac4
     last_dl_pdcch_ncce = srslte_ue_dl_get_ncce(&ue_dl);
 
     char hexstr[16];
@@ -596,12 +584,6 @@
             srslte_pdsch_last_noi(&ue_dl.pdsch),
             timestr);
 
-<<<<<<< HEAD
-        //printf("tti=%d, cfo=%f\n", tti, cfo*15000);
-        //srslte_vec_save_file("pdsch", signal_buffer, sizeof(cf_t)*SRSLTE_SF_LEN_PRB(cell.nof_prb));
-        
-=======
->>>>>>> 05da1ac4
         // Store metrics
         dl_metrics.mcs    = grant->mcs[0].idx;
       } else {
