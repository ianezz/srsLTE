--- conflicted
+++ resolved
@@ -441,48 +441,27 @@
 bool phch_worker::extract_fft_and_pdcch_llr() {
   bool decode_pdcch = true;
 
-<<<<<<< HEAD
   // Do always channel estimation to keep track of out-of-sync and send measurements to RRC
 
   // Setup estimator filter
-  float w_coeff = phy->args->estimator_fil_w;
-  if (w_coeff > 0.0) {
-    srslte_chest_dl_set_smooth_filter3_coeff(&ue_dl.chest, w_coeff);
-  } else if (w_coeff == 0.0) {
-    srslte_chest_dl_set_smooth_filter(&ue_dl.chest, NULL, 0);
-  }
+  srslte_chest_dl_set_smooth_filter_gauss(&ue_dl.chest,
+                                          phy->args->estimator_fil_order,
+                                          phy->args->estimator_fil_stddev);
+  srslte_chest_dl_set_smooth_filter_auto(&ue_dl.chest, phy->args->estimator_fil_auto);
 
   if (!phy->args->snr_estim_alg.compare("refs")) {
     srslte_chest_dl_set_noise_alg(&ue_dl.chest, SRSLTE_NOISE_ALG_REFS);
   } else if (!phy->args->snr_estim_alg.compare("empty")) {
     srslte_chest_dl_set_noise_alg(&ue_dl.chest, SRSLTE_NOISE_ALG_EMPTY);
-=======
-  /* Without a grant, we might need to do fft processing if need to decode PHICH */
-  if (phy->get_pending_ack(tti) || decode_pdcch) {
-    
-    // Setup estimator filter 
-    srslte_chest_dl_set_smooth_filter_gauss(&ue_dl.chest,
-                                            phy->args->estimator_fil_order,
-                                            phy->args->estimator_fil_stddev);
-    srslte_chest_dl_set_smooth_filter_auto(&ue_dl.chest, phy->args->estimator_fil_auto);
-
-    if (!phy->args->snr_estim_alg.compare("refs")) {
-      srslte_chest_dl_set_noise_alg(&ue_dl.chest, SRSLTE_NOISE_ALG_REFS);
-    } else if (!phy->args->snr_estim_alg.compare("empty")) {
-      srslte_chest_dl_set_noise_alg(&ue_dl.chest, SRSLTE_NOISE_ALG_EMPTY);
-    } else {
-      srslte_chest_dl_set_noise_alg(&ue_dl.chest, SRSLTE_NOISE_ALG_PSS);      
-    }
-  
-    if (srslte_ue_dl_decode_fft_estimate(&ue_dl, tti%10, &cfi) < 0) {
-      Error("Getting PDCCH FFT estimate\n");
-      return false; 
-    }        
-    chest_done = true; 
->>>>>>> 99253cb7
   } else {
     srslte_chest_dl_set_noise_alg(&ue_dl.chest, SRSLTE_NOISE_ALG_PSS);
   }
+
+  if (srslte_ue_dl_decode_fft_estimate(&ue_dl, tti%10, &cfi) < 0) {
+    Error("Getting PDCCH FFT estimate\n");
+    return false;
+  }
+  chest_done = true;
 
   if (srslte_ue_dl_decode_fft_estimate(&ue_dl, tti%10, &cfi) < 0) {
     Error("Getting PDCCH FFT estimate\n");
