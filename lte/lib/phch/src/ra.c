/**
 *
 * \section COPYRIGHT
 *
 * Copyright 2013-2014 The libLTE Developers. See the
 * COPYRIGHT file at the top-level directory of this distribution.
 *
 * \section LICENSE
 *
 * This file is part of the libLTE library.
 *
 * libLTE is free software: you can redistribute it and/or modify
 * it under the terms of the GNU Lesser General Public License as
 * published by the Free Software Foundation, either version 3 of
 * the License, or (at your option) any later version.
 *
 * libLTE is distributed in the hope that it will be useful,
 * but WITHOUT ANY WARRANTY; without even the implied warranty of
 * MERCHANTABILITY or FITNESS FOR A PARTICULAR PURPOSE.  See the
 * GNU Lesser General Public License for more details.
 *
 * A copy of the GNU Lesser General Public License can be found in
 * the LICENSE file in the top-level directory of this distribution
 * and at http://www.gnu.org/licenses/.
 *
 */

#include <stdio.h>
#include <string.h>
#include <strings.h>
#include <math.h>
#include "lte/common/base.h"
#include "lte/utils/bit.h"
#include "lte/utils/vector.h"
#include "lte/utils/debug.h"
#include "lte/phch/ra.h"
#include "lte/utils/bit.h"

#include "tbs_tables.h"

#define min(a,b) (a<b?a:b)

/* Returns the number of RE in a PRB in a slot and subframe */
int ra_re_x_prb(int nsubframe, int nslot, int prb_idx, int nof_prb, int nof_ports,
		int nof_ctrl_symbols, lte_cp_t cp) {

	int re;
	bool skip_refs = false;

	if (nslot == 0) {
		re = (CP_NSYMB(cp) - nof_ctrl_symbols) * RE_X_RB;
	} else {
		re = CP_NSYMB(cp) * RE_X_RB;
	}

	/* if it's the prb in the middle, there are less RE due to PBCH and PSS/SSS */
	if ((nsubframe == 0 || nsubframe == 5) &&
			(prb_idx >= nof_prb/2-3 && prb_idx <= nof_prb/2+3)) {
		if (nsubframe == 0) {
			if (nslot == 0) {
				re = (CP_NSYMB(cp) - nof_ctrl_symbols - 2) * RE_X_RB;
			} else {
				if (CP_ISEXT(cp)) {
					re = (CP_NSYMB(cp) - 4) * RE_X_RB;
					skip_refs = true;
				} else {
					re = (CP_NSYMB(cp) - 4) * RE_X_RB + 2*nof_ports;
				}
			}
		} else if (nsubframe == 5) {
			if (nslot == 0) {
				re = (CP_NSYMB(cp) - nof_ctrl_symbols - 2) * RE_X_RB;
			}
		}
		if ((nof_prb%2) && (prb_idx == nof_prb/2-3 || prb_idx == nof_prb/2+3)) {
			if (nslot == 0) {
				re += 2 * RE_X_RB / 2;
			} else if (nsubframe == 0) {
				re += 4 * RE_X_RB / 2 - nof_ports;
				if (CP_ISEXT(cp)) {
					re -= nof_ports>2?2:nof_ports;
				}
			}
		}
	}

	// remove references
	if (!skip_refs) {
		switch(nof_ports) {
		case 1:
		case 2:
			re -= 2 * (nslot + 1) * nof_ports;
			break;
		case 4:
			if (nslot == 1) {
				re -= 12;
			} else {
				re -= 4;
				if (nof_ctrl_symbols == 1) {
					re -= 4;
				}
			}
			break;
		}
	}

	return re;
}

/* Computes the number of RE for each PRB in the prb_dist structure */
void ra_prb_get_re(ra_prb_t *prb_dist, int nof_prb, int nof_ports, int nof_ctrl_symbols, lte_cp_t cp) {
	int i, j, s;

	/* Set start symbol according to Section 7.1.6.4 in 36.213 */
	prb_dist->lstart = nof_ctrl_symbols;
	// Compute number of RE per subframe
	for (i=0;i<NSUBFRAMES_X_FRAME;i++) {
		for (s=0;s<2;s++) {
			for (j=0;j<prb_dist->slot[s].nof_prb;j++) {
				prb_dist->re_sf[i] += ra_re_x_prb(i, s, prb_dist->slot[s].prb_idx[j], nof_prb,
						nof_ports, nof_ctrl_symbols, cp);
			}
		}
	}
}


void ra_prb_fprint(FILE *f, ra_prb_slot_t *prb) {
  int i, j, nrows;
  nrows = (prb->nof_prb - 1)/ 25 + 1;
  for (j=0;j<nrows;j++) {
    for (i=0;i<min(25, prb->nof_prb-j*25);i++) {
      fprintf(f, "%3d, ", prb->prb_idx[j*25+i]);
    }
    fprintf(f, "\n");
  }
}

/** Compute PRB allocation for Downlink as defined in 8.1 of 36.213 */
int ra_prb_get_ul(ra_prb_slot_t *prb, ra_pusch_t *ra, int nof_prb) {
  int i;
  if (ra->type2_alloc.mode != t2_loc) {
    fprintf(stderr, "Uplink only accepts type2 localized scheduling\n");
    return -1;
  }
  for (i=0;i<ra->type2_alloc.L_crb;i++) {
    prb->prb_idx[i] = i+ra->type2_alloc.RB_start;
    prb->nof_prb++;
  }
  return 0;
}


/** Compute PRB allocation for Downlink as defined in 7.1.6 of 36.213 */
int ra_prb_get_dl(ra_prb_t *prb_dist, ra_pdsch_t *ra, int nof_prb) {
<<<<<<< HEAD
	int i, j;
	uint32_t bitmask;
	int P = ra_type0_P(nof_prb);
	int n_rb_rbg_subset, n_rb_type1;

	bzero(prb_dist, sizeof(ra_prb_t));
	switch(ra->alloc_type) {
	case alloc_type0:
		bitmask = ra->type0_alloc.rbg_bitmask;
		int nb = (int) ceilf((float)nof_prb/P);
		for (i=0;i<nb;i++) {
			if (bitmask & (1<<(nb-i-1))) {
				for (j=0;j<P;j++) {
					prb_dist->slot[0].prb_idx[prb_dist->slot[0].nof_prb] = i*P+j;
					prb_dist->slot[0].nof_prb++;
				}
			}
		}
		memcpy(&prb_dist->slot[1], &prb_dist->slot[0], sizeof(ra_prb_slot_t));
		break;
	case alloc_type1:
		n_rb_type1 = ra_type1_N_rb(nof_prb);
		if (ra->type1_alloc.rbg_subset < (nof_prb/P) % P) {
			n_rb_rbg_subset = ((nof_prb-1)/(P*P)) * P + P;
		} else if (ra->type1_alloc.rbg_subset == ((nof_prb/P) % P)) {
			n_rb_rbg_subset = ((nof_prb-1)/(P*P)) * P + ((nof_prb-1)%P)+1;
		} else {
			n_rb_rbg_subset = ((nof_prb-1)/(P*P)) * P;
		}
		int shift = ra->type1_alloc.shift?(n_rb_rbg_subset-n_rb_type1):0;
		bitmask = ra->type1_alloc.vrb_bitmask;
		for (i=0;i<n_rb_type1;i++) {
			if (bitmask & (1<<(n_rb_type1-i-1))) {
				prb_dist->slot[0].prb_idx[prb_dist->slot[0].nof_prb] = ((i+shift)/P)*P*P+
						ra->type1_alloc.rbg_subset*P+(i+shift)%P;
				prb_dist->slot[0].nof_prb++;
			}
		}
		memcpy(&prb_dist->slot[1], &prb_dist->slot[0], sizeof(ra_prb_slot_t));
		break;
	case alloc_type2:
		if (ra->type2_alloc.mode == t2_loc) {
			for (i=0;i<ra->type2_alloc.L_crb;i++) {
				prb_dist->slot[0].prb_idx[i] = i+ra->type2_alloc.RB_start;
				prb_dist->slot[0].nof_prb++;
			}
			memcpy(&prb_dist->slot[1], &prb_dist->slot[0], sizeof(ra_prb_slot_t));
		} else {
			/* Mapping of Virtual to Physical RB for distributed type is defined in
			 * 6.2.3.2 of 36.211
			 */
			int N_gap, N_tilde_vrb, n_tilde_vrb, n_tilde_prb, n_tilde2_prb, N_null, N_row, n_vrb;
			int n_tilde_prb_odd, n_tilde_prb_even;
			if (ra->type2_alloc.n_gap == t2_ng1) {
				N_tilde_vrb = nof_prb;
				N_gap = ra_type2_ngap(nof_prb, true);
			} else {
				N_tilde_vrb = 2*nof_prb;
				N_gap = ra_type2_ngap(nof_prb, false);
			}
			N_row = (int) ceilf((float) N_tilde_vrb/(4*P))*P;
			N_null = 4*N_row-N_tilde_vrb;
			for (i=0;i<ra->type2_alloc.L_crb;i++) {
				n_vrb = i+ra->type2_alloc.RB_start;
				n_tilde_vrb = n_vrb%N_tilde_vrb;
				n_tilde_prb = 2*N_row*(n_tilde_vrb % 2)+n_tilde_vrb/2+N_tilde_vrb*(n_vrb/N_tilde_vrb);
				n_tilde2_prb = N_row*(n_tilde_vrb % 4)+n_tilde_vrb/4+N_tilde_vrb*(n_vrb/N_tilde_vrb);

				if (N_null != 0 && n_tilde_vrb >= (N_tilde_vrb - N_null) && (n_tilde_vrb%2) == 1) {
					n_tilde_prb_odd = n_tilde_prb-N_row;
				} else if (N_null != 0 && n_tilde_vrb >= (N_tilde_vrb - N_null) && (n_tilde_vrb%2) == 0) {
					n_tilde_prb_odd = n_tilde_prb-N_row+N_null/2;
				} else if (N_null != 0 && n_tilde_vrb < (N_tilde_vrb - N_null) && (n_tilde_vrb%4) >= 2) {
					n_tilde_prb_odd = n_tilde2_prb-N_null/2;
				} else {
					n_tilde_prb_odd = n_tilde2_prb;
				}
				n_tilde_prb_even = (n_tilde_prb_odd+N_tilde_vrb/2)%N_tilde_vrb+N_tilde_vrb*(n_vrb/N_tilde_vrb);

				if (n_tilde_prb_odd < N_tilde_vrb/2) {
					prb_dist->slot[0].prb_idx[i] = n_tilde_prb_odd;
				} else {
					prb_dist->slot[0].prb_idx[i] = n_tilde_prb_odd+N_gap-N_tilde_vrb/2;
				}
				prb_dist->slot[0].nof_prb++;
				if (n_tilde_prb_even < N_tilde_vrb/2) {
					prb_dist->slot[1].prb_idx[i] = n_tilde_prb_even;
				} else {
					prb_dist->slot[1].prb_idx[i] = n_tilde_prb_even+N_gap-N_tilde_vrb/2;
				}
				prb_dist->slot[1].nof_prb++;
			}
		}
		break;
	default:
		return -1;
	}

	return 0;
=======
  int i, j;
  uint32_t bitmask;
  int P = ra_type0_P(nof_prb);
  ra_prb_slot_t *prb;

  bzero(prb_dist, sizeof(ra_prb_t));
  switch(ra->alloc_type) {
  case alloc_type0:
    prb = &prb_dist->slot1;
    prb_dist->is_dist = false;
    bitmask = ra->type0_alloc.rbg_bitmask;
    int nb = (int) ceilf((float)nof_prb/P);
    for (i=0;i<nb;i++) {
      if (bitmask & (1<<(nb-i-1))) {
        for (j=0;j<P;j++) {
          prb->prb_idx[prb->nof_prb] = i*P+j;
          prb->nof_prb++;
        }
      }
    }
    break;
  case alloc_type1:
    prb = &prb_dist->slot1;
    prb_dist->is_dist = false;
    int n_rb_type1 = ra_type1_N_rb(nof_prb);
    int n_rb_rbg_subset;
    if (ra->type1_alloc.rbg_subset < (nof_prb/P) % P) {
      n_rb_rbg_subset = ((nof_prb-1)/(P*P)) * P + P;
    } else if (ra->type1_alloc.rbg_subset == ((nof_prb/P) % P)) {
      n_rb_rbg_subset = ((nof_prb-1)/(P*P)) * P + ((nof_prb-1)%P)+1;
    } else {
      n_rb_rbg_subset = ((nof_prb-1)/(P*P)) * P;
    }
    int shift = ra->type1_alloc.shift?(n_rb_rbg_subset-n_rb_type1):0;
    bitmask = ra->type1_alloc.vrb_bitmask;
    for (i=0;i<n_rb_type1;i++) {
      if (bitmask & (1<<(n_rb_type1-i-1))) {
        prb->prb_idx[prb->nof_prb] = ((i+shift)/P)*P*P+
            ra->type1_alloc.rbg_subset*P+(i+shift)%P;
        prb->nof_prb++;
      }
    }
    break;
  case alloc_type2:
    if (ra->type2_alloc.mode == t2_loc) {
      prb = &prb_dist->slot1;
      prb_dist->is_dist = false;
      for (i=0;i<ra->type2_alloc.L_crb;i++) {
        prb->prb_idx[i] = i+ra->type2_alloc.RB_start;
        prb->nof_prb++;
      }
    } else {
      /* Mapping of Virtual to Physical RB for distributed type is defined in
       * 6.2.3.2 of 36.211
       */
      prb_dist->is_dist = true;
      int N_gap, N_tilde_vrb, n_tilde_vrb, n_tilde_prb, n_tilde2_prb, N_null, N_row, n_vrb;
      int n_tilde_prb_odd, n_tilde_prb_even;
      if (ra->type2_alloc.n_gap == t2_ng1) {
        N_tilde_vrb = nof_prb;
        N_gap = ra_type2_ngap(nof_prb, true);
      } else {
        N_tilde_vrb = 2*nof_prb;
        N_gap = ra_type2_ngap(nof_prb, false);
      }
      N_row = (int) ceilf((float) N_tilde_vrb/(4*P))*P;
      N_null = 4*N_row-N_tilde_vrb;
      for (i=0;i<ra->type2_alloc.L_crb;i++) {
        n_vrb = i+ra->type2_alloc.RB_start;
        n_tilde_vrb = n_vrb%N_tilde_vrb;
        n_tilde_prb = 2*N_row*(n_tilde_vrb % 2)+n_tilde_vrb/2+N_tilde_vrb*(n_vrb/N_tilde_vrb);
        n_tilde2_prb = N_row*(n_tilde_vrb % 4)+n_tilde_vrb/4+N_tilde_vrb*(n_vrb/N_tilde_vrb);

        if (N_null != 0 && n_tilde_vrb >= (N_tilde_vrb - N_null) && (n_tilde_vrb%2) == 1) {
          n_tilde_prb_odd = n_tilde_prb-N_row;
        } else if (N_null != 0 && n_tilde_vrb >= (N_tilde_vrb - N_null) && (n_tilde_vrb%2) == 0) {
          n_tilde_prb_odd = n_tilde_prb-N_row+N_null/2;
        } else if (N_null != 0 && n_tilde_vrb < (N_tilde_vrb - N_null) && (n_tilde_vrb%4) >= 2) {
          n_tilde_prb_odd = n_tilde2_prb-N_null/2;
        } else {
          n_tilde_prb_odd = n_tilde2_prb;
        }
        n_tilde_prb_even = (n_tilde_prb_odd+N_tilde_vrb/2)%N_tilde_vrb+N_tilde_vrb*(n_vrb/N_tilde_vrb);

        if (n_tilde_prb_odd < N_tilde_vrb/2) {
          prb_dist->slot1.prb_idx[i] = n_tilde_prb_odd;
        } else {
          prb_dist->slot1.prb_idx[i] = n_tilde_prb_odd+N_gap-N_tilde_vrb/2;
        }
        prb_dist->slot1.nof_prb++;
        if (n_tilde_prb_even < N_tilde_vrb/2) {
          prb_dist->slot2.prb_idx[i] = n_tilde_prb_even;
        } else {
          prb_dist->slot2.prb_idx[i] = n_tilde_prb_even+N_gap-N_tilde_vrb/2;
        }
        prb_dist->slot2.nof_prb++;
      }
    }
    break;
  default:
    return -1;
  }
  return 0;
>>>>>>> acff8b08
}

/* Returns the number of allocated PRB for Uplink */
int ra_nprb_ul(ra_pusch_t *ra, int nof_prb) {
  return ra->type2_alloc.L_crb;
}

/* Returns the number of allocated PRB for Downlink */
int ra_nprb_dl(ra_pdsch_t *ra, int nof_prb) {
  int nprb;
  int nof_rbg, P;
  switch(ra->alloc_type) {
  case alloc_type0:
    // Get the number of allocated RBG except the last RBG
    nof_rbg = bit_count(ra->type0_alloc.rbg_bitmask & 0xFFFFFFFE);
    P = ra_type0_P(nof_prb);
    if (nof_rbg > (int) ceilf((float)nof_prb/P)) {
      fprintf(stderr, "Number of RGB (%d) can not exceed %d\n", nof_prb,
          (int) ceilf((float)nof_prb/P));
      return -1;
    }
    nprb = nof_rbg * P;

    // last RBG may have smaller size. Add if set
    int P_last = (nof_prb%P);
    if (!P_last) P_last = P;
    nprb += P_last*(ra->type0_alloc.rbg_bitmask&1);
    break;
  case alloc_type1:
    nprb = bit_count(ra->type1_alloc.vrb_bitmask);
    if (nprb > ra_type1_N_rb(nof_prb)) {
      fprintf(stderr, "Number of RB (%d) can not exceed %d\n", nprb,
          ra_type1_N_rb(nof_prb));
      return -1;
    }
    break;
  case alloc_type2:
    nprb = ra->type2_alloc.L_crb;
    break;
  default:
    return -1;
  }
  return nprb;
}

/* RBG size for type0 scheduling as in table 7.1.6.1-1 of 36.213 */
int ra_type0_P(int nof_prb) {
  if (nof_prb <= 10) {
    return 1;
  } else if (nof_prb <= 26) {
    return 2;
  } else if (nof_prb <= 63) {
    return 3;
  } else {
    return 4;
  }
}

/* Returns N_rb_type1 according to section 7.1.6.2 */
int ra_type1_N_rb(int nof_prb) {
  int P = ra_type0_P(nof_prb);
  return (int) ceilf((float) nof_prb/P) - (int) ceilf(log2f((float) P)) - 1;
}

/* Convert Type2 scheduling L_crb and RB_start to RIV value */
uint32_t ra_type2_to_riv(uint16_t L_crb, uint16_t RB_start, int nof_prb) {
  uint32_t riv;
  if (L_crb <= (int) nof_prb/2) {
    riv = nof_prb*(L_crb-1) + RB_start;
  } else {
    riv = nof_prb*(nof_prb-L_crb+1) + nof_prb - 1 - RB_start;
  }
  return riv;
}

/* Convert Type2 scheduling RIV value to L_crb and RB_start values */
void ra_type2_from_riv(uint32_t riv, uint16_t *L_crb, uint16_t *RB_start, int nof_prb, int nof_vrb) {
  *L_crb = (int) (riv/nof_prb) + 1;
  *RB_start = riv%nof_prb;
  if (*L_crb > nof_vrb - *RB_start) {
    *L_crb = nof_prb - (int) (riv/nof_prb) + 1;
    *RB_start = nof_prb - riv%nof_prb - 1;
  }
}


/* Table 6.2.3.2-1 in 36.211 */
int ra_type2_ngap(int nof_prb, bool ngap_is_1) {
  if (nof_prb <= 10) {
    return nof_prb/2;
  } else if (nof_prb == 11) {
    return 4;
  } else if (nof_prb <= 19) {
    return 8;
  } else if (nof_prb <= 26) {
    return 12;
  } else if (nof_prb <= 44) {
    return 18;
  } else if (nof_prb <= 49) {
    return 27;
  } else if (nof_prb <= 63) {
    return ngap_is_1?27:9;
  } else if (nof_prb <= 79) {
    return ngap_is_1?32:16;
  } else {
    return ngap_is_1?48:16;
  }
}


/* Table 7.1.6.3-1 in 36.213 */
int ra_type2_n_rb_step(int nof_prb) {
  if (nof_prb < 50) {
    return 2;
  } else {
    return 4;
  }
}


/* as defined in 6.2.3.2 of 36.211 */
int ra_type2_n_vrb_dl(int nof_prb, bool ngap_is_1) {
  int ngap = ra_type2_ngap(nof_prb, ngap_is_1);
  if (ngap_is_1) {
    return 2*(ngap<(nof_prb-ngap)?ngap:nof_prb-ngap);
  } else {
    return ((int) nof_prb/ngap)*2*ngap;
  }
}

/* Converts ra_mcs_t structure to MCS index for both Uplink and Downlink */
uint8_t ra_mcs_to_table_idx(ra_mcs_t *mcs) {
  switch (mcs->mod) {
  case QPSK:
    return mcs->tbs_idx;
  case QAM16:
    return mcs->tbs_idx + 1;
  case QAM64:
    return mcs->tbs_idx + 2;
  default:
    return 0;
  }
}

/* Converts MCS index to ra_mcs_t structure for Downlink as defined inTable 7.1.7.1-1 on 36.213 */
int ra_mcs_from_idx_dl(uint8_t idx, ra_mcs_t *mcs) {
  if (idx < 10) {
    mcs->mod = QPSK;
    mcs->tbs_idx = idx;
  } else if (idx < 17) {
    mcs->mod = QAM16;
    mcs->tbs_idx = idx-1;
  } else if (idx < 29) {
    mcs->mod = QAM64;
    mcs->tbs_idx = idx-2;
  } else if (idx == 29) {
    mcs->mod = QPSK;
    mcs->tbs_idx = 0;
  } else if (idx == 30) {
    mcs->mod = QAM16;
    mcs->tbs_idx = 0;
  } else if (idx == 31) {
    mcs->mod = QAM64;
    mcs->tbs_idx = 0;
  } else {
    mcs->mod = MOD_NULL;
    mcs->tbs_idx = 0;
    return -1;
  }
  return 0;
}


/* Converts MCS index to ra_mcs_t structure for Uplink as defined in Table 8.6.1-1 on 36.213 */
int ra_mcs_from_idx_ul(uint8_t idx, ra_mcs_t *mcs) {
  if (idx < 11) {
    mcs->mod = QPSK;
    mcs->tbs_idx = idx;
  } else if (idx < 21) {
    mcs->mod = QAM16;
    mcs->tbs_idx = idx-1;
  } else if (idx < 29) {
    mcs->mod = QAM64;
    mcs->tbs_idx = idx-2;
  } else {
    mcs->mod = MOD_NULL;
    mcs->tbs_idx = 0;
    return -1;
  }
  return 0;
}

/* Downlink Transport Block size for Format 1C as defined in 7.1.7.2.2-1 on 36.213 */
int ra_tbs_from_idx_format1c(uint8_t tbs_idx) {
  if (tbs_idx < 32) {
    return tbs_format1c_table[tbs_idx];
  } else {
    return -1;
  }
}

/* Returns lowest nearest index of TBS value in table 7.1.7.2.2-1 on 36.213
 * or -1 if the TBS value is not within the valid TBS values
 */
int ra_tbs_to_table_idx_format1c(int tbs) {
  int idx;
  if (tbs < tbs_format1c_table[0]) {
    return -1;
  }
  for (idx=1;idx<32;idx++) {
    if (tbs_format1c_table[idx-1] <= tbs &&
        tbs_format1c_table[idx] >= tbs) {
      return idx;
    }
  }
  return -1;
}

/* Downlink Transport Block size determination as defined in 7.1.7.2 on 36.213 */
int ra_tbs_from_idx(uint8_t tbs_idx, int n_prb ) {
  if (tbs_idx < 27 && n_prb > 0 && n_prb <= 110) {
    return tbs_table[tbs_idx][n_prb-1];
  } else {
    return -1;
  }
}

/* Returns lowest nearest index of TBS value in table 7.1.7.2 on 36.213
 * or -1 if the TBS value is not within the valid TBS values
 */
int ra_tbs_to_table_idx(int tbs, int n_prb) {
  int idx;
  if (n_prb > 0 && n_prb <= 110) {
    return -1;
  }
  if (tbs < tbs_table[0][n_prb]) {
    return -1;
  }
  for (idx=1;idx<28;idx++) {
    if (tbs_table[idx-1][n_prb] <= tbs &&
        tbs_table[idx][n_prb] >= tbs) {
      return idx;
    }
  }
  return -1;
}

char *ra_mod_string(ra_mod_t mod) {
  switch (mod) {
  case QPSK:
    return "QPSK";
  case QAM16:
    return "QAM16";
  case QAM64:
    return "QAM64";
  default:
    return "N/A";
  }
}

void ra_pusch_fprint(FILE *f, ra_pusch_t *ra, int nof_prb) {
  fprintf(f, "Frequency Hopping:\t");
  if (ra->freq_hop_fl == hop_disabled) {
    fprintf(f, "No");
  } else {
    fprintf(f, "Yes");

  }
}

char *ra_type_string(ra_type_t alloc_type) {
  switch(alloc_type) {
  case alloc_type0:
    return "Type 0";
  case alloc_type1:
    return "Type 1";
  case alloc_type2:
    return "Type 2";
  default:
    return "N/A";
  }
}

void ra_pdsch_set_mcs_index(ra_pdsch_t *ra, uint8_t mcs_idx) {
  ra->mcs.mod = MOD_NULL;
  ra->mcs.mcs_idx = mcs_idx;
}
void ra_pdsch_set_mcs(ra_pdsch_t *ra, ra_mod_t mod, uint8_t tbs_idx) {
  ra->mcs.mod = mod;
  ra->mcs.tbs_idx = tbs_idx;
}


void ra_pdsch_fprint(FILE *f, ra_pdsch_t *ra, int nof_prb) {
<<<<<<< HEAD
	fprintf(f, " - Resource Allocation Type:\t\t%s\n",ra_type_string(ra->alloc_type));
	switch(ra->alloc_type) {
	case alloc_type0:
		fprintf(f, "   + Resource Block Group Size:\t\t%d\n",ra_type0_P(nof_prb));
		fprintf(f, "   + RBG Bitmap:\t\t\t0x%x\n",ra->type0_alloc.rbg_bitmask);
		break;
	case alloc_type1:
		fprintf(f, "   + Resource Block Group Size:\t\t%d\n",ra_type0_P(nof_prb));
		fprintf(f, "   + RBG Bitmap:\t\t\t0x%x\n",ra->type1_alloc.vrb_bitmask);
		fprintf(f, "   + RBG Subset:\t\t\t%d\n",ra->type1_alloc.rbg_subset);
		fprintf(f, "   + RBG Shift:\t\t\t\t%s\n",ra->type1_alloc.shift?"Yes":"No");
		break;
	case alloc_type2:
		fprintf(f, "   + Type:\t\t\t\t%s\n",
				ra->type2_alloc.mode==t2_loc?"Localized":"Distributed");
		fprintf(f, "   + Resource Indicator Value:\t\t%d\n",ra->type2_alloc.riv);
		if (ra->type2_alloc.mode == t2_loc) {
			fprintf(f, "   + VRB Assignment:\t\t\t%d VRB starting with VRB %d\n",
				ra->type2_alloc.L_crb, ra->type2_alloc.RB_start);
		} else {
			fprintf(f, "   + VRB Assignment:\t\t\t%d VRB starting with VRB %d\n",
				ra->type2_alloc.L_crb, ra->type2_alloc.RB_start);
			fprintf(f, "   + VRB gap selection:\t\t\tGap %d\n",
				ra->type2_alloc.n_gap == t2_ng1?1:2);
			fprintf(f, "   + VRB gap:\t\t\t\t%d\n",
					ra_type2_ngap(nof_prb, ra->type2_alloc.n_gap == t2_ng1));
		}
		break;
	}

	ra_prb_t alloc;
	ra_prb_get_dl(&alloc, ra, nof_prb);
	for (int s=0;s<2;s++) {
		fprintf(f, " - PRB Bitmap Assignment %dst slot:\n", s);
		ra_prb_fprint(f, &alloc.slot[s]);
	}

	fprintf(f, " - Number of PRBs:\t\t\t%d\n", ra_nprb_dl(ra, nof_prb));
	fprintf(f, " - Modulation and coding scheme index:\t%d\n", ra->mcs.mcs_idx);
	fprintf(f, " - Modulation type:\t\t\t%s\n", ra_mod_string(ra->mcs.mod));
	fprintf(f, " - Transport block size:\t\t%d\n", ra->mcs.tbs);
	fprintf(f, " - HARQ process:\t\t\t%d\n", ra->harq_process);
	fprintf(f, " - New data indicator:\t\t\t%s\n", ra->ndi?"Yes":"No");
	fprintf(f, " - Redundancy version:\t\t\t%d\n", ra->rv_idx);
	fprintf(f, " - TPC command for PUCCH:\t\t--\n");
=======
  fprintf(f, " - Resource Allocation Type:\t\t%s\n",ra_type_string(ra->alloc_type));
  switch(ra->alloc_type) {
  case alloc_type0:
    fprintf(f, "   + Resource Block Group Size:\t\t%d\n",ra_type0_P(nof_prb));
    fprintf(f, "   + RBG Bitmap:\t\t\t0x%x\n",ra->type0_alloc.rbg_bitmask);
    break;
  case alloc_type1:
    fprintf(f, "   + Resource Block Group Size:\t\t%d\n",ra_type0_P(nof_prb));
    fprintf(f, "   + RBG Bitmap:\t\t\t0x%x\n",ra->type1_alloc.vrb_bitmask);
    fprintf(f, "   + RBG Subset:\t\t\t%d\n",ra->type1_alloc.rbg_subset);
    fprintf(f, "   + RBG Shift:\t\t\t\t%s\n",ra->type1_alloc.shift?"Yes":"No");
    break;
  case alloc_type2:
    fprintf(f, "   + Type:\t\t\t\t%s\n",
        ra->type2_alloc.mode==t2_loc?"Localized":"Distributed");
    fprintf(f, "   + Resource Indicator Value:\t\t%d\n",ra->type2_alloc.riv);
    if (ra->type2_alloc.mode == t2_loc) {
      fprintf(f, "   + VRB Assignment:\t\t\t%d VRB starting with VRB %d\n",
        ra->type2_alloc.L_crb, ra->type2_alloc.RB_start);
    } else {
      fprintf(f, "   + VRB Assignment:\t\t\t%d VRB starting with VRB %d\n",
        ra->type2_alloc.L_crb, ra->type2_alloc.RB_start);
      fprintf(f, "   + VRB gap selection:\t\t\tGap %d\n",
        ra->type2_alloc.n_gap == t2_ng1?1:2);
      fprintf(f, "   + VRB gap:\t\t\t\t%d\n",
          ra_type2_ngap(nof_prb, ra->type2_alloc.n_gap == t2_ng1));
    }
    break;
  }

  ra_prb_t alloc;
  ra_prb_get_dl(&alloc, ra, nof_prb);
  if (alloc.is_dist) {
    fprintf(f, " - PRB Bitmap Assignment 1st slot:\n");
    ra_prb_fprint(f, &alloc.slot1);
    fprintf(f, " - PRB Bitmap Assignment 2nd slot:\n");
    ra_prb_fprint(f, &alloc.slot2);
  } else {
    fprintf(f, " - PRB Bitmap Assignment:\n");
    ra_prb_fprint(f, &alloc.slot1);
  }

  fprintf(f, " - Number of PRBs:\t\t\t%d\n", ra_nprb_dl(ra, nof_prb));
  fprintf(f, " - Modulation and coding scheme index:\t%d\n", ra->mcs.mcs_idx);
  fprintf(f, " - Modulation type:\t\t\t%s\n", ra_mod_string(ra->mcs.mod));
  fprintf(f, " - Transport block size:\t\t%d\n", ra->mcs.tbs);
  fprintf(f, " - HARQ process:\t\t\t%d\n", ra->harq_process);
  fprintf(f, " - New data indicator:\t\t\t%s\n", ra->ndi?"Yes":"No");
  fprintf(f, " - Redundancy version:\t\t\t%d\n", ra->rv_idx);
  fprintf(f, " - TPC command for PUCCH:\t\t--\n");
>>>>>>> acff8b08
}
<|MERGE_RESOLUTION|>--- conflicted
+++ resolved
@@ -41,96 +41,97 @@
 #define min(a,b) (a<b?a:b)
 
 /* Returns the number of RE in a PRB in a slot and subframe */
-int ra_re_x_prb(int nsubframe, int nslot, int prb_idx, int nof_prb, int nof_ports,
-		int nof_ctrl_symbols, lte_cp_t cp) {
-
-	int re;
-	bool skip_refs = false;
-
-	if (nslot == 0) {
-		re = (CP_NSYMB(cp) - nof_ctrl_symbols) * RE_X_RB;
-	} else {
-		re = CP_NSYMB(cp) * RE_X_RB;
-	}
-
-	/* if it's the prb in the middle, there are less RE due to PBCH and PSS/SSS */
-	if ((nsubframe == 0 || nsubframe == 5) &&
-			(prb_idx >= nof_prb/2-3 && prb_idx <= nof_prb/2+3)) {
-		if (nsubframe == 0) {
-			if (nslot == 0) {
-				re = (CP_NSYMB(cp) - nof_ctrl_symbols - 2) * RE_X_RB;
-			} else {
-				if (CP_ISEXT(cp)) {
-					re = (CP_NSYMB(cp) - 4) * RE_X_RB;
-					skip_refs = true;
-				} else {
-					re = (CP_NSYMB(cp) - 4) * RE_X_RB + 2*nof_ports;
-				}
-			}
-		} else if (nsubframe == 5) {
-			if (nslot == 0) {
-				re = (CP_NSYMB(cp) - nof_ctrl_symbols - 2) * RE_X_RB;
-			}
-		}
-		if ((nof_prb%2) && (prb_idx == nof_prb/2-3 || prb_idx == nof_prb/2+3)) {
-			if (nslot == 0) {
-				re += 2 * RE_X_RB / 2;
-			} else if (nsubframe == 0) {
-				re += 4 * RE_X_RB / 2 - nof_ports;
-				if (CP_ISEXT(cp)) {
-					re -= nof_ports>2?2:nof_ports;
-				}
-			}
-		}
-	}
-
-	// remove references
-	if (!skip_refs) {
-		switch(nof_ports) {
-		case 1:
-		case 2:
-			re -= 2 * (nslot + 1) * nof_ports;
-			break;
-		case 4:
-			if (nslot == 1) {
-				re -= 12;
-			} else {
-				re -= 4;
-				if (nof_ctrl_symbols == 1) {
-					re -= 4;
-				}
-			}
-			break;
-		}
-	}
-
-	return re;
+int ra_re_x_prb(int nsubframe, int nslot, int prb_idx, int nof_prb,
+    int nof_ports, int nof_ctrl_symbols, lte_cp_t cp) {
+
+  int re;
+  bool skip_refs = false;
+
+  if (nslot == 0) {
+    re = (CP_NSYMB(cp) - nof_ctrl_symbols) * RE_X_RB;
+  } else {
+    re = CP_NSYMB(cp) * RE_X_RB;
+  }
+
+  /* if it's the prb in the middle, there are less RE due to PBCH and PSS/SSS */
+  if ((nsubframe == 0 || nsubframe == 5)
+      && (prb_idx >= nof_prb / 2 - 3 && prb_idx <= nof_prb / 2 + 3)) {
+    if (nsubframe == 0) {
+      if (nslot == 0) {
+        re = (CP_NSYMB(cp) - nof_ctrl_symbols - 2) * RE_X_RB;
+      } else {
+        if (CP_ISEXT(cp)) {
+          re = (CP_NSYMB(cp) - 4) * RE_X_RB;
+          skip_refs = true;
+        } else {
+          re = (CP_NSYMB(cp) - 4) * RE_X_RB + 2 * nof_ports;
+        }
+      }
+    } else if (nsubframe == 5) {
+      if (nslot == 0) {
+        re = (CP_NSYMB(cp) - nof_ctrl_symbols - 2) * RE_X_RB;
+      }
+    }
+    if ((nof_prb % 2)
+        && (prb_idx == nof_prb / 2 - 3 || prb_idx == nof_prb / 2 + 3)) {
+      if (nslot == 0) {
+        re += 2 * RE_X_RB / 2;
+      } else if (nsubframe == 0) {
+        re += 4 * RE_X_RB / 2 - nof_ports;
+        if (CP_ISEXT(cp)) {
+          re -= nof_ports > 2 ? 2 : nof_ports;
+        }
+      }
+    }
+  }
+
+  // remove references
+  if (!skip_refs) {
+    switch (nof_ports) {
+    case 1:
+    case 2:
+      re -= 2 * (nslot + 1) * nof_ports;
+      break;
+    case 4:
+      if (nslot == 1) {
+        re -= 12;
+      } else {
+        re -= 4;
+        if (nof_ctrl_symbols == 1) {
+          re -= 4;
+        }
+      }
+      break;
+    }
+  }
+
+  return re;
 }
 
 /* Computes the number of RE for each PRB in the prb_dist structure */
-void ra_prb_get_re(ra_prb_t *prb_dist, int nof_prb, int nof_ports, int nof_ctrl_symbols, lte_cp_t cp) {
-	int i, j, s;
-
-	/* Set start symbol according to Section 7.1.6.4 in 36.213 */
-	prb_dist->lstart = nof_ctrl_symbols;
-	// Compute number of RE per subframe
-	for (i=0;i<NSUBFRAMES_X_FRAME;i++) {
-		for (s=0;s<2;s++) {
-			for (j=0;j<prb_dist->slot[s].nof_prb;j++) {
-				prb_dist->re_sf[i] += ra_re_x_prb(i, s, prb_dist->slot[s].prb_idx[j], nof_prb,
-						nof_ports, nof_ctrl_symbols, cp);
-			}
-		}
-	}
-}
-
+void ra_prb_get_re(ra_prb_t *prb_dist, int nof_prb, int nof_ports,
+    int nof_ctrl_symbols, lte_cp_t cp) {
+  int i, j, s;
+
+  /* Set start symbol according to Section 7.1.6.4 in 36.213 */
+  prb_dist->lstart = nof_ctrl_symbols;
+  // Compute number of RE per subframe
+  for (i = 0; i < NSUBFRAMES_X_FRAME; i++) {
+    for (s = 0; s < 2; s++) {
+      for (j = 0; j < prb_dist->slot[s].nof_prb; j++) {
+        prb_dist->re_sf[i] += ra_re_x_prb(i, s, prb_dist->slot[s].prb_idx[j],
+            nof_prb, nof_ports, nof_ctrl_symbols, cp);
+      }
+    }
+  }
+}
 
 void ra_prb_fprint(FILE *f, ra_prb_slot_t *prb) {
   int i, j, nrows;
-  nrows = (prb->nof_prb - 1)/ 25 + 1;
-  for (j=0;j<nrows;j++) {
-    for (i=0;i<min(25, prb->nof_prb-j*25);i++) {
-      fprintf(f, "%3d, ", prb->prb_idx[j*25+i]);
+  nrows = (prb->nof_prb - 1) / 25 + 1;
+  for (j = 0; j < nrows; j++) {
+    for (i = 0; i < min(25, prb->nof_prb - j * 25); i++) {
+      fprintf(f, "%3d, ", prb->prb_idx[j * 25 + i]);
     }
     fprintf(f, "\n");
   }
@@ -143,221 +144,123 @@
     fprintf(stderr, "Uplink only accepts type2 localized scheduling\n");
     return -1;
   }
-  for (i=0;i<ra->type2_alloc.L_crb;i++) {
-    prb->prb_idx[i] = i+ra->type2_alloc.RB_start;
+  for (i = 0; i < ra->type2_alloc.L_crb; i++) {
+    prb->prb_idx[i] = i + ra->type2_alloc.RB_start;
     prb->nof_prb++;
   }
   return 0;
 }
-
 
 /** Compute PRB allocation for Downlink as defined in 7.1.6 of 36.213 */
 int ra_prb_get_dl(ra_prb_t *prb_dist, ra_pdsch_t *ra, int nof_prb) {
-<<<<<<< HEAD
-	int i, j;
-	uint32_t bitmask;
-	int P = ra_type0_P(nof_prb);
-	int n_rb_rbg_subset, n_rb_type1;
-
-	bzero(prb_dist, sizeof(ra_prb_t));
-	switch(ra->alloc_type) {
-	case alloc_type0:
-		bitmask = ra->type0_alloc.rbg_bitmask;
-		int nb = (int) ceilf((float)nof_prb/P);
-		for (i=0;i<nb;i++) {
-			if (bitmask & (1<<(nb-i-1))) {
-				for (j=0;j<P;j++) {
-					prb_dist->slot[0].prb_idx[prb_dist->slot[0].nof_prb] = i*P+j;
-					prb_dist->slot[0].nof_prb++;
-				}
-			}
-		}
-		memcpy(&prb_dist->slot[1], &prb_dist->slot[0], sizeof(ra_prb_slot_t));
-		break;
-	case alloc_type1:
-		n_rb_type1 = ra_type1_N_rb(nof_prb);
-		if (ra->type1_alloc.rbg_subset < (nof_prb/P) % P) {
-			n_rb_rbg_subset = ((nof_prb-1)/(P*P)) * P + P;
-		} else if (ra->type1_alloc.rbg_subset == ((nof_prb/P) % P)) {
-			n_rb_rbg_subset = ((nof_prb-1)/(P*P)) * P + ((nof_prb-1)%P)+1;
-		} else {
-			n_rb_rbg_subset = ((nof_prb-1)/(P*P)) * P;
-		}
-		int shift = ra->type1_alloc.shift?(n_rb_rbg_subset-n_rb_type1):0;
-		bitmask = ra->type1_alloc.vrb_bitmask;
-		for (i=0;i<n_rb_type1;i++) {
-			if (bitmask & (1<<(n_rb_type1-i-1))) {
-				prb_dist->slot[0].prb_idx[prb_dist->slot[0].nof_prb] = ((i+shift)/P)*P*P+
-						ra->type1_alloc.rbg_subset*P+(i+shift)%P;
-				prb_dist->slot[0].nof_prb++;
-			}
-		}
-		memcpy(&prb_dist->slot[1], &prb_dist->slot[0], sizeof(ra_prb_slot_t));
-		break;
-	case alloc_type2:
-		if (ra->type2_alloc.mode == t2_loc) {
-			for (i=0;i<ra->type2_alloc.L_crb;i++) {
-				prb_dist->slot[0].prb_idx[i] = i+ra->type2_alloc.RB_start;
-				prb_dist->slot[0].nof_prb++;
-			}
-			memcpy(&prb_dist->slot[1], &prb_dist->slot[0], sizeof(ra_prb_slot_t));
-		} else {
-			/* Mapping of Virtual to Physical RB for distributed type is defined in
-			 * 6.2.3.2 of 36.211
-			 */
-			int N_gap, N_tilde_vrb, n_tilde_vrb, n_tilde_prb, n_tilde2_prb, N_null, N_row, n_vrb;
-			int n_tilde_prb_odd, n_tilde_prb_even;
-			if (ra->type2_alloc.n_gap == t2_ng1) {
-				N_tilde_vrb = nof_prb;
-				N_gap = ra_type2_ngap(nof_prb, true);
-			} else {
-				N_tilde_vrb = 2*nof_prb;
-				N_gap = ra_type2_ngap(nof_prb, false);
-			}
-			N_row = (int) ceilf((float) N_tilde_vrb/(4*P))*P;
-			N_null = 4*N_row-N_tilde_vrb;
-			for (i=0;i<ra->type2_alloc.L_crb;i++) {
-				n_vrb = i+ra->type2_alloc.RB_start;
-				n_tilde_vrb = n_vrb%N_tilde_vrb;
-				n_tilde_prb = 2*N_row*(n_tilde_vrb % 2)+n_tilde_vrb/2+N_tilde_vrb*(n_vrb/N_tilde_vrb);
-				n_tilde2_prb = N_row*(n_tilde_vrb % 4)+n_tilde_vrb/4+N_tilde_vrb*(n_vrb/N_tilde_vrb);
-
-				if (N_null != 0 && n_tilde_vrb >= (N_tilde_vrb - N_null) && (n_tilde_vrb%2) == 1) {
-					n_tilde_prb_odd = n_tilde_prb-N_row;
-				} else if (N_null != 0 && n_tilde_vrb >= (N_tilde_vrb - N_null) && (n_tilde_vrb%2) == 0) {
-					n_tilde_prb_odd = n_tilde_prb-N_row+N_null/2;
-				} else if (N_null != 0 && n_tilde_vrb < (N_tilde_vrb - N_null) && (n_tilde_vrb%4) >= 2) {
-					n_tilde_prb_odd = n_tilde2_prb-N_null/2;
-				} else {
-					n_tilde_prb_odd = n_tilde2_prb;
-				}
-				n_tilde_prb_even = (n_tilde_prb_odd+N_tilde_vrb/2)%N_tilde_vrb+N_tilde_vrb*(n_vrb/N_tilde_vrb);
-
-				if (n_tilde_prb_odd < N_tilde_vrb/2) {
-					prb_dist->slot[0].prb_idx[i] = n_tilde_prb_odd;
-				} else {
-					prb_dist->slot[0].prb_idx[i] = n_tilde_prb_odd+N_gap-N_tilde_vrb/2;
-				}
-				prb_dist->slot[0].nof_prb++;
-				if (n_tilde_prb_even < N_tilde_vrb/2) {
-					prb_dist->slot[1].prb_idx[i] = n_tilde_prb_even;
-				} else {
-					prb_dist->slot[1].prb_idx[i] = n_tilde_prb_even+N_gap-N_tilde_vrb/2;
-				}
-				prb_dist->slot[1].nof_prb++;
-			}
-		}
-		break;
-	default:
-		return -1;
-	}
-
-	return 0;
-=======
   int i, j;
   uint32_t bitmask;
   int P = ra_type0_P(nof_prb);
-  ra_prb_slot_t *prb;
+  int n_rb_rbg_subset, n_rb_type1;
 
   bzero(prb_dist, sizeof(ra_prb_t));
-  switch(ra->alloc_type) {
+  switch (ra->alloc_type) {
   case alloc_type0:
-    prb = &prb_dist->slot1;
-    prb_dist->is_dist = false;
     bitmask = ra->type0_alloc.rbg_bitmask;
-    int nb = (int) ceilf((float)nof_prb/P);
-    for (i=0;i<nb;i++) {
-      if (bitmask & (1<<(nb-i-1))) {
-        for (j=0;j<P;j++) {
-          prb->prb_idx[prb->nof_prb] = i*P+j;
-          prb->nof_prb++;
+    int nb = (int) ceilf((float) nof_prb / P);
+    for (i = 0; i < nb; i++) {
+      if (bitmask & (1 << (nb - i - 1))) {
+        for (j = 0; j < P; j++) {
+          prb_dist->slot[0].prb_idx[prb_dist->slot[0].nof_prb] = i * P + j;
+          prb_dist->slot[0].nof_prb++;
         }
       }
     }
+    memcpy(&prb_dist->slot[1], &prb_dist->slot[0], sizeof(ra_prb_slot_t));
     break;
   case alloc_type1:
-    prb = &prb_dist->slot1;
-    prb_dist->is_dist = false;
-    int n_rb_type1 = ra_type1_N_rb(nof_prb);
-    int n_rb_rbg_subset;
-    if (ra->type1_alloc.rbg_subset < (nof_prb/P) % P) {
-      n_rb_rbg_subset = ((nof_prb-1)/(P*P)) * P + P;
-    } else if (ra->type1_alloc.rbg_subset == ((nof_prb/P) % P)) {
-      n_rb_rbg_subset = ((nof_prb-1)/(P*P)) * P + ((nof_prb-1)%P)+1;
+    n_rb_type1 = ra_type1_N_rb(nof_prb);
+    if (ra->type1_alloc.rbg_subset < (nof_prb / P) % P) {
+      n_rb_rbg_subset = ((nof_prb - 1) / (P * P)) * P + P;
+    } else if (ra->type1_alloc.rbg_subset == ((nof_prb / P) % P)) {
+      n_rb_rbg_subset = ((nof_prb - 1) / (P * P)) * P + ((nof_prb - 1) % P) + 1;
     } else {
-      n_rb_rbg_subset = ((nof_prb-1)/(P*P)) * P;
-    }
-    int shift = ra->type1_alloc.shift?(n_rb_rbg_subset-n_rb_type1):0;
+      n_rb_rbg_subset = ((nof_prb - 1) / (P * P)) * P;
+    }
+    int shift = ra->type1_alloc.shift ? (n_rb_rbg_subset - n_rb_type1) : 0;
     bitmask = ra->type1_alloc.vrb_bitmask;
-    for (i=0;i<n_rb_type1;i++) {
-      if (bitmask & (1<<(n_rb_type1-i-1))) {
-        prb->prb_idx[prb->nof_prb] = ((i+shift)/P)*P*P+
-            ra->type1_alloc.rbg_subset*P+(i+shift)%P;
-        prb->nof_prb++;
-      }
-    }
+    for (i = 0; i < n_rb_type1; i++) {
+      if (bitmask & (1 << (n_rb_type1 - i - 1))) {
+        prb_dist->slot[0].prb_idx[prb_dist->slot[0].nof_prb] = ((i + shift) / P)
+            * P * P + ra->type1_alloc.rbg_subset * P + (i + shift) % P;
+        prb_dist->slot[0].nof_prb++;
+      }
+    }
+    memcpy(&prb_dist->slot[1], &prb_dist->slot[0], sizeof(ra_prb_slot_t));
     break;
   case alloc_type2:
     if (ra->type2_alloc.mode == t2_loc) {
-      prb = &prb_dist->slot1;
-      prb_dist->is_dist = false;
-      for (i=0;i<ra->type2_alloc.L_crb;i++) {
-        prb->prb_idx[i] = i+ra->type2_alloc.RB_start;
-        prb->nof_prb++;
-      }
+      for (i = 0; i < ra->type2_alloc.L_crb; i++) {
+        prb_dist->slot[0].prb_idx[i] = i + ra->type2_alloc.RB_start;
+        prb_dist->slot[0].nof_prb++;
+      }
+      memcpy(&prb_dist->slot[1], &prb_dist->slot[0], sizeof(ra_prb_slot_t));
     } else {
       /* Mapping of Virtual to Physical RB for distributed type is defined in
        * 6.2.3.2 of 36.211
        */
-      prb_dist->is_dist = true;
-      int N_gap, N_tilde_vrb, n_tilde_vrb, n_tilde_prb, n_tilde2_prb, N_null, N_row, n_vrb;
+      int N_gap, N_tilde_vrb, n_tilde_vrb, n_tilde_prb, n_tilde2_prb, N_null,
+          N_row, n_vrb;
       int n_tilde_prb_odd, n_tilde_prb_even;
       if (ra->type2_alloc.n_gap == t2_ng1) {
         N_tilde_vrb = nof_prb;
         N_gap = ra_type2_ngap(nof_prb, true);
       } else {
-        N_tilde_vrb = 2*nof_prb;
+        N_tilde_vrb = 2 * nof_prb;
         N_gap = ra_type2_ngap(nof_prb, false);
       }
-      N_row = (int) ceilf((float) N_tilde_vrb/(4*P))*P;
-      N_null = 4*N_row-N_tilde_vrb;
-      for (i=0;i<ra->type2_alloc.L_crb;i++) {
-        n_vrb = i+ra->type2_alloc.RB_start;
-        n_tilde_vrb = n_vrb%N_tilde_vrb;
-        n_tilde_prb = 2*N_row*(n_tilde_vrb % 2)+n_tilde_vrb/2+N_tilde_vrb*(n_vrb/N_tilde_vrb);
-        n_tilde2_prb = N_row*(n_tilde_vrb % 4)+n_tilde_vrb/4+N_tilde_vrb*(n_vrb/N_tilde_vrb);
-
-        if (N_null != 0 && n_tilde_vrb >= (N_tilde_vrb - N_null) && (n_tilde_vrb%2) == 1) {
-          n_tilde_prb_odd = n_tilde_prb-N_row;
-        } else if (N_null != 0 && n_tilde_vrb >= (N_tilde_vrb - N_null) && (n_tilde_vrb%2) == 0) {
-          n_tilde_prb_odd = n_tilde_prb-N_row+N_null/2;
-        } else if (N_null != 0 && n_tilde_vrb < (N_tilde_vrb - N_null) && (n_tilde_vrb%4) >= 2) {
-          n_tilde_prb_odd = n_tilde2_prb-N_null/2;
+      N_row = (int) ceilf((float) N_tilde_vrb / (4 * P)) * P;
+      N_null = 4 * N_row - N_tilde_vrb;
+      for (i = 0; i < ra->type2_alloc.L_crb; i++) {
+        n_vrb = i + ra->type2_alloc.RB_start;
+        n_tilde_vrb = n_vrb % N_tilde_vrb;
+        n_tilde_prb = 2 * N_row * (n_tilde_vrb % 2) + n_tilde_vrb / 2
+            + N_tilde_vrb * (n_vrb / N_tilde_vrb);
+        n_tilde2_prb = N_row * (n_tilde_vrb % 4) + n_tilde_vrb / 4
+            + N_tilde_vrb * (n_vrb / N_tilde_vrb);
+
+        if (N_null != 0 && n_tilde_vrb >= (N_tilde_vrb - N_null)
+            && (n_tilde_vrb % 2) == 1) {
+          n_tilde_prb_odd = n_tilde_prb - N_row;
+        } else if (N_null != 0 && n_tilde_vrb >= (N_tilde_vrb - N_null)
+            && (n_tilde_vrb % 2) == 0) {
+          n_tilde_prb_odd = n_tilde_prb - N_row + N_null / 2;
+        } else if (N_null != 0 && n_tilde_vrb < (N_tilde_vrb - N_null)
+            && (n_tilde_vrb % 4) >= 2) {
+          n_tilde_prb_odd = n_tilde2_prb - N_null / 2;
         } else {
           n_tilde_prb_odd = n_tilde2_prb;
         }
-        n_tilde_prb_even = (n_tilde_prb_odd+N_tilde_vrb/2)%N_tilde_vrb+N_tilde_vrb*(n_vrb/N_tilde_vrb);
-
-        if (n_tilde_prb_odd < N_tilde_vrb/2) {
-          prb_dist->slot1.prb_idx[i] = n_tilde_prb_odd;
+        n_tilde_prb_even = (n_tilde_prb_odd + N_tilde_vrb / 2) % N_tilde_vrb
+            + N_tilde_vrb * (n_vrb / N_tilde_vrb);
+
+        if (n_tilde_prb_odd < N_tilde_vrb / 2) {
+          prb_dist->slot[0].prb_idx[i] = n_tilde_prb_odd;
         } else {
-          prb_dist->slot1.prb_idx[i] = n_tilde_prb_odd+N_gap-N_tilde_vrb/2;
+          prb_dist->slot[0].prb_idx[i] = n_tilde_prb_odd + N_gap
+              - N_tilde_vrb / 2;
         }
-        prb_dist->slot1.nof_prb++;
-        if (n_tilde_prb_even < N_tilde_vrb/2) {
-          prb_dist->slot2.prb_idx[i] = n_tilde_prb_even;
+        prb_dist->slot[0].nof_prb++;
+        if (n_tilde_prb_even < N_tilde_vrb / 2) {
+          prb_dist->slot[1].prb_idx[i] = n_tilde_prb_even;
         } else {
-          prb_dist->slot2.prb_idx[i] = n_tilde_prb_even+N_gap-N_tilde_vrb/2;
+          prb_dist->slot[1].prb_idx[i] = n_tilde_prb_even + N_gap
+              - N_tilde_vrb / 2;
         }
-        prb_dist->slot2.nof_prb++;
+        prb_dist->slot[1].nof_prb++;
       }
     }
     break;
   default:
     return -1;
   }
+
   return 0;
->>>>>>> acff8b08
 }
 
 /* Returns the number of allocated PRB for Uplink */
@@ -369,22 +272,23 @@
 int ra_nprb_dl(ra_pdsch_t *ra, int nof_prb) {
   int nprb;
   int nof_rbg, P;
-  switch(ra->alloc_type) {
+  switch (ra->alloc_type) {
   case alloc_type0:
     // Get the number of allocated RBG except the last RBG
     nof_rbg = bit_count(ra->type0_alloc.rbg_bitmask & 0xFFFFFFFE);
     P = ra_type0_P(nof_prb);
-    if (nof_rbg > (int) ceilf((float)nof_prb/P)) {
+    if (nof_rbg > (int) ceilf((float) nof_prb / P)) {
       fprintf(stderr, "Number of RGB (%d) can not exceed %d\n", nof_prb,
-          (int) ceilf((float)nof_prb/P));
+          (int) ceilf((float) nof_prb / P));
       return -1;
     }
     nprb = nof_rbg * P;
 
     // last RBG may have smaller size. Add if set
-    int P_last = (nof_prb%P);
-    if (!P_last) P_last = P;
-    nprb += P_last*(ra->type0_alloc.rbg_bitmask&1);
+    int P_last = (nof_prb % P);
+    if (!P_last)
+      P_last = P;
+    nprb += P_last * (ra->type0_alloc.rbg_bitmask & 1);
     break;
   case alloc_type1:
     nprb = bit_count(ra->type1_alloc.vrb_bitmask);
@@ -419,35 +323,35 @@
 /* Returns N_rb_type1 according to section 7.1.6.2 */
 int ra_type1_N_rb(int nof_prb) {
   int P = ra_type0_P(nof_prb);
-  return (int) ceilf((float) nof_prb/P) - (int) ceilf(log2f((float) P)) - 1;
+  return (int) ceilf((float) nof_prb / P) - (int) ceilf(log2f((float) P)) - 1;
 }
 
 /* Convert Type2 scheduling L_crb and RB_start to RIV value */
 uint32_t ra_type2_to_riv(uint16_t L_crb, uint16_t RB_start, int nof_prb) {
   uint32_t riv;
-  if (L_crb <= (int) nof_prb/2) {
-    riv = nof_prb*(L_crb-1) + RB_start;
-  } else {
-    riv = nof_prb*(nof_prb-L_crb+1) + nof_prb - 1 - RB_start;
+  if (L_crb <= (int) nof_prb / 2) {
+    riv = nof_prb * (L_crb - 1) + RB_start;
+  } else {
+    riv = nof_prb * (nof_prb - L_crb + 1) + nof_prb - 1 - RB_start;
   }
   return riv;
 }
 
 /* Convert Type2 scheduling RIV value to L_crb and RB_start values */
-void ra_type2_from_riv(uint32_t riv, uint16_t *L_crb, uint16_t *RB_start, int nof_prb, int nof_vrb) {
-  *L_crb = (int) (riv/nof_prb) + 1;
-  *RB_start = riv%nof_prb;
+void ra_type2_from_riv(uint32_t riv, uint16_t *L_crb, uint16_t *RB_start,
+    int nof_prb, int nof_vrb) {
+  *L_crb = (int) (riv / nof_prb) + 1;
+  *RB_start = riv % nof_prb;
   if (*L_crb > nof_vrb - *RB_start) {
-    *L_crb = nof_prb - (int) (riv/nof_prb) + 1;
-    *RB_start = nof_prb - riv%nof_prb - 1;
-  }
-}
-
+    *L_crb = nof_prb - (int) (riv / nof_prb) + 1;
+    *RB_start = nof_prb - riv % nof_prb - 1;
+  }
+}
 
 /* Table 6.2.3.2-1 in 36.211 */
 int ra_type2_ngap(int nof_prb, bool ngap_is_1) {
   if (nof_prb <= 10) {
-    return nof_prb/2;
+    return nof_prb / 2;
   } else if (nof_prb == 11) {
     return 4;
   } else if (nof_prb <= 19) {
@@ -459,14 +363,13 @@
   } else if (nof_prb <= 49) {
     return 27;
   } else if (nof_prb <= 63) {
-    return ngap_is_1?27:9;
+    return ngap_is_1 ? 27 : 9;
   } else if (nof_prb <= 79) {
-    return ngap_is_1?32:16;
-  } else {
-    return ngap_is_1?48:16;
-  }
-}
-
+    return ngap_is_1 ? 32 : 16;
+  } else {
+    return ngap_is_1 ? 48 : 16;
+  }
+}
 
 /* Table 7.1.6.3-1 in 36.213 */
 int ra_type2_n_rb_step(int nof_prb) {
@@ -477,14 +380,13 @@
   }
 }
 
-
 /* as defined in 6.2.3.2 of 36.211 */
 int ra_type2_n_vrb_dl(int nof_prb, bool ngap_is_1) {
   int ngap = ra_type2_ngap(nof_prb, ngap_is_1);
   if (ngap_is_1) {
-    return 2*(ngap<(nof_prb-ngap)?ngap:nof_prb-ngap);
-  } else {
-    return ((int) nof_prb/ngap)*2*ngap;
+    return 2 * (ngap < (nof_prb - ngap) ? ngap : nof_prb - ngap);
+  } else {
+    return ((int) nof_prb / ngap) * 2 * ngap;
   }
 }
 
@@ -509,10 +411,10 @@
     mcs->tbs_idx = idx;
   } else if (idx < 17) {
     mcs->mod = QAM16;
-    mcs->tbs_idx = idx-1;
+    mcs->tbs_idx = idx - 1;
   } else if (idx < 29) {
     mcs->mod = QAM64;
-    mcs->tbs_idx = idx-2;
+    mcs->tbs_idx = idx - 2;
   } else if (idx == 29) {
     mcs->mod = QPSK;
     mcs->tbs_idx = 0;
@@ -530,7 +432,6 @@
   return 0;
 }
 
-
 /* Converts MCS index to ra_mcs_t structure for Uplink as defined in Table 8.6.1-1 on 36.213 */
 int ra_mcs_from_idx_ul(uint8_t idx, ra_mcs_t *mcs) {
   if (idx < 11) {
@@ -538,10 +439,10 @@
     mcs->tbs_idx = idx;
   } else if (idx < 21) {
     mcs->mod = QAM16;
-    mcs->tbs_idx = idx-1;
+    mcs->tbs_idx = idx - 1;
   } else if (idx < 29) {
     mcs->mod = QAM64;
-    mcs->tbs_idx = idx-2;
+    mcs->tbs_idx = idx - 2;
   } else {
     mcs->mod = MOD_NULL;
     mcs->tbs_idx = 0;
@@ -567,9 +468,8 @@
   if (tbs < tbs_format1c_table[0]) {
     return -1;
   }
-  for (idx=1;idx<32;idx++) {
-    if (tbs_format1c_table[idx-1] <= tbs &&
-        tbs_format1c_table[idx] >= tbs) {
+  for (idx = 1; idx < 32; idx++) {
+    if (tbs_format1c_table[idx - 1] <= tbs && tbs_format1c_table[idx] >= tbs) {
       return idx;
     }
   }
@@ -577,9 +477,9 @@
 }
 
 /* Downlink Transport Block size determination as defined in 7.1.7.2 on 36.213 */
-int ra_tbs_from_idx(uint8_t tbs_idx, int n_prb ) {
+int ra_tbs_from_idx(uint8_t tbs_idx, int n_prb) {
   if (tbs_idx < 27 && n_prb > 0 && n_prb <= 110) {
-    return tbs_table[tbs_idx][n_prb-1];
+    return tbs_table[tbs_idx][n_prb - 1];
   } else {
     return -1;
   }
@@ -596,9 +496,8 @@
   if (tbs < tbs_table[0][n_prb]) {
     return -1;
   }
-  for (idx=1;idx<28;idx++) {
-    if (tbs_table[idx-1][n_prb] <= tbs &&
-        tbs_table[idx][n_prb] >= tbs) {
+  for (idx = 1; idx < 28; idx++) {
+    if (tbs_table[idx - 1][n_prb] <= tbs && tbs_table[idx][n_prb] >= tbs) {
       return idx;
     }
   }
@@ -629,7 +528,7 @@
 }
 
 char *ra_type_string(ra_type_t alloc_type) {
-  switch(alloc_type) {
+  switch (alloc_type) {
   case alloc_type0:
     return "Type 0";
   case alloc_type1:
@@ -650,79 +549,33 @@
   ra->mcs.tbs_idx = tbs_idx;
 }
 
-
 void ra_pdsch_fprint(FILE *f, ra_pdsch_t *ra, int nof_prb) {
-<<<<<<< HEAD
-	fprintf(f, " - Resource Allocation Type:\t\t%s\n",ra_type_string(ra->alloc_type));
-	switch(ra->alloc_type) {
-	case alloc_type0:
-		fprintf(f, "   + Resource Block Group Size:\t\t%d\n",ra_type0_P(nof_prb));
-		fprintf(f, "   + RBG Bitmap:\t\t\t0x%x\n",ra->type0_alloc.rbg_bitmask);
-		break;
-	case alloc_type1:
-		fprintf(f, "   + Resource Block Group Size:\t\t%d\n",ra_type0_P(nof_prb));
-		fprintf(f, "   + RBG Bitmap:\t\t\t0x%x\n",ra->type1_alloc.vrb_bitmask);
-		fprintf(f, "   + RBG Subset:\t\t\t%d\n",ra->type1_alloc.rbg_subset);
-		fprintf(f, "   + RBG Shift:\t\t\t\t%s\n",ra->type1_alloc.shift?"Yes":"No");
-		break;
-	case alloc_type2:
-		fprintf(f, "   + Type:\t\t\t\t%s\n",
-				ra->type2_alloc.mode==t2_loc?"Localized":"Distributed");
-		fprintf(f, "   + Resource Indicator Value:\t\t%d\n",ra->type2_alloc.riv);
-		if (ra->type2_alloc.mode == t2_loc) {
-			fprintf(f, "   + VRB Assignment:\t\t\t%d VRB starting with VRB %d\n",
-				ra->type2_alloc.L_crb, ra->type2_alloc.RB_start);
-		} else {
-			fprintf(f, "   + VRB Assignment:\t\t\t%d VRB starting with VRB %d\n",
-				ra->type2_alloc.L_crb, ra->type2_alloc.RB_start);
-			fprintf(f, "   + VRB gap selection:\t\t\tGap %d\n",
-				ra->type2_alloc.n_gap == t2_ng1?1:2);
-			fprintf(f, "   + VRB gap:\t\t\t\t%d\n",
-					ra_type2_ngap(nof_prb, ra->type2_alloc.n_gap == t2_ng1));
-		}
-		break;
-	}
-
-	ra_prb_t alloc;
-	ra_prb_get_dl(&alloc, ra, nof_prb);
-	for (int s=0;s<2;s++) {
-		fprintf(f, " - PRB Bitmap Assignment %dst slot:\n", s);
-		ra_prb_fprint(f, &alloc.slot[s]);
-	}
-
-	fprintf(f, " - Number of PRBs:\t\t\t%d\n", ra_nprb_dl(ra, nof_prb));
-	fprintf(f, " - Modulation and coding scheme index:\t%d\n", ra->mcs.mcs_idx);
-	fprintf(f, " - Modulation type:\t\t\t%s\n", ra_mod_string(ra->mcs.mod));
-	fprintf(f, " - Transport block size:\t\t%d\n", ra->mcs.tbs);
-	fprintf(f, " - HARQ process:\t\t\t%d\n", ra->harq_process);
-	fprintf(f, " - New data indicator:\t\t\t%s\n", ra->ndi?"Yes":"No");
-	fprintf(f, " - Redundancy version:\t\t\t%d\n", ra->rv_idx);
-	fprintf(f, " - TPC command for PUCCH:\t\t--\n");
-=======
-  fprintf(f, " - Resource Allocation Type:\t\t%s\n",ra_type_string(ra->alloc_type));
-  switch(ra->alloc_type) {
+  fprintf(f, " - Resource Allocation Type:\t\t%s\n",
+      ra_type_string(ra->alloc_type));
+  switch (ra->alloc_type) {
   case alloc_type0:
-    fprintf(f, "   + Resource Block Group Size:\t\t%d\n",ra_type0_P(nof_prb));
-    fprintf(f, "   + RBG Bitmap:\t\t\t0x%x\n",ra->type0_alloc.rbg_bitmask);
+    fprintf(f, "   + Resource Block Group Size:\t\t%d\n", ra_type0_P(nof_prb));
+    fprintf(f, "   + RBG Bitmap:\t\t\t0x%x\n", ra->type0_alloc.rbg_bitmask);
     break;
   case alloc_type1:
-    fprintf(f, "   + Resource Block Group Size:\t\t%d\n",ra_type0_P(nof_prb));
-    fprintf(f, "   + RBG Bitmap:\t\t\t0x%x\n",ra->type1_alloc.vrb_bitmask);
-    fprintf(f, "   + RBG Subset:\t\t\t%d\n",ra->type1_alloc.rbg_subset);
-    fprintf(f, "   + RBG Shift:\t\t\t\t%s\n",ra->type1_alloc.shift?"Yes":"No");
+    fprintf(f, "   + Resource Block Group Size:\t\t%d\n", ra_type0_P(nof_prb));
+    fprintf(f, "   + RBG Bitmap:\t\t\t0x%x\n", ra->type1_alloc.vrb_bitmask);
+    fprintf(f, "   + RBG Subset:\t\t\t%d\n", ra->type1_alloc.rbg_subset);
+    fprintf(f, "   + RBG Shift:\t\t\t\t%s\n",
+        ra->type1_alloc.shift ? "Yes" : "No");
     break;
   case alloc_type2:
     fprintf(f, "   + Type:\t\t\t\t%s\n",
-        ra->type2_alloc.mode==t2_loc?"Localized":"Distributed");
-    fprintf(f, "   + Resource Indicator Value:\t\t%d\n",ra->type2_alloc.riv);
+        ra->type2_alloc.mode == t2_loc ? "Localized" : "Distributed");
+    fprintf(f, "   + Resource Indicator Value:\t\t%d\n", ra->type2_alloc.riv);
     if (ra->type2_alloc.mode == t2_loc) {
       fprintf(f, "   + VRB Assignment:\t\t\t%d VRB starting with VRB %d\n",
-        ra->type2_alloc.L_crb, ra->type2_alloc.RB_start);
+          ra->type2_alloc.L_crb, ra->type2_alloc.RB_start);
     } else {
       fprintf(f, "   + VRB Assignment:\t\t\t%d VRB starting with VRB %d\n",
-        ra->type2_alloc.L_crb, ra->type2_alloc.RB_start);
+          ra->type2_alloc.L_crb, ra->type2_alloc.RB_start);
       fprintf(f, "   + VRB gap selection:\t\t\tGap %d\n",
-        ra->type2_alloc.n_gap == t2_ng1?1:2);
+          ra->type2_alloc.n_gap == t2_ng1 ? 1 : 2);
       fprintf(f, "   + VRB gap:\t\t\t\t%d\n",
           ra_type2_ngap(nof_prb, ra->type2_alloc.n_gap == t2_ng1));
     }
@@ -731,14 +584,9 @@
 
   ra_prb_t alloc;
   ra_prb_get_dl(&alloc, ra, nof_prb);
-  if (alloc.is_dist) {
-    fprintf(f, " - PRB Bitmap Assignment 1st slot:\n");
-    ra_prb_fprint(f, &alloc.slot1);
-    fprintf(f, " - PRB Bitmap Assignment 2nd slot:\n");
-    ra_prb_fprint(f, &alloc.slot2);
-  } else {
-    fprintf(f, " - PRB Bitmap Assignment:\n");
-    ra_prb_fprint(f, &alloc.slot1);
+  for (int s = 0; s < 2; s++) {
+    fprintf(f, " - PRB Bitmap Assignment %dst slot:\n", s);
+    ra_prb_fprint(f, &alloc.slot[s]);
   }
 
   fprintf(f, " - Number of PRBs:\t\t\t%d\n", ra_nprb_dl(ra, nof_prb));
@@ -746,8 +594,7 @@
   fprintf(f, " - Modulation type:\t\t\t%s\n", ra_mod_string(ra->mcs.mod));
   fprintf(f, " - Transport block size:\t\t%d\n", ra->mcs.tbs);
   fprintf(f, " - HARQ process:\t\t\t%d\n", ra->harq_process);
-  fprintf(f, " - New data indicator:\t\t\t%s\n", ra->ndi?"Yes":"No");
+  fprintf(f, " - New data indicator:\t\t\t%s\n", ra->ndi ? "Yes" : "No");
   fprintf(f, " - Redundancy version:\t\t\t%d\n", ra->rv_idx);
   fprintf(f, " - TPC command for PUCCH:\t\t--\n");
->>>>>>> acff8b08
-}
+}
