/**
 *
 * \section COPYRIGHT
 *
 * Copyright 2013-2014 The libLTE Developers. See the
 * COPYRIGHT file at the top-level directory of this distribution.
 *
 * \section LICENSE
 *
 * This file is part of the libLTE library.
 *
 * libLTE is free software: you can redistribute it and/or modify
 * it under the terms of the GNU Lesser General Public License as
 * published by the Free Software Foundation, either version 3 of
 * the License, or (at your option) any later version.
 *
 * libLTE is distributed in the hope that it will be useful,
 * but WITHOUT ANY WARRANTY; without even the implied warranty of
 * MERCHANTABILITY or FITNESS FOR A PARTICULAR PURPOSE.  See the
 * GNU Lesser General Public License for more details.
 *
 * A copy of the GNU Lesser General Public License can be found in
 * the LICENSE file in the top-level directory of this distribution
 * and at http://www.gnu.org/licenses/.
 *
 */


#include <stdio.h>
#include <stdlib.h>
#include <string.h>
#include <assert.h>
#include "lte/scrambling/scrambling.h"

void scrambling_f(sequence_t *s, float *data) {
  scrambling_f_offset(s, data, 0, s->len);
}

void scrambling_f_offset(sequence_t *s, float *data, int offset, int len) {
  int i;
  assert (len + offset <= s->len);

  for (i = 0; i < len; i++) {
    data[i] = data[i]*(1-2*s->c[i+offset]);
  }
}

void scrambling_c(sequence_t *s, cf_t *data) {
  scrambling_c_offset(s, data, 0, s->len);
}

void scrambling_c_offset(sequence_t *s, cf_t *data, int offset, int len) {
  int i;
  assert (len + offset <= s->len);

  for (i = 0; i < len; i++) {
    data[i] = data[i]*(1-2*s->c[i+offset]);
  }
}

void scrambling_b(sequence_t *s, char *data) {
  int i;

  for (i = 0; i < s->len; i++) {
    data[i] = (data[i] + s->c[i]) % 2;
  }
}

void scrambling_b_offset(sequence_t *s, char *data, int offset, int len) {
  int i;
  assert (len + offset <= s->len);
  for (i = 0; i < len; i++) {
    data[i] = (data[i] + s->c[i+offset]) % 2;
  }
}

/** High-level API */

int compute_sequences(scrambling_hl* h) {

<<<<<<< HEAD
	switch (h->init.channel) {
	case SCRAMBLING_PBCH:
		return sequence_pbch(&h->obj.seq[0], h->init.nof_symbols == CPNORM_NSYMB?CPNORM:CPEXT,
				h->init.cell_id);
	case SCRAMBLING_PDSCH:
		for (int ns=0;ns<NSUBFRAMES_X_FRAME;ns++) {
			sequence_pdsch(&h->obj.seq[ns], h->init.nrnti, 0, 2*ns, h->init.cell_id, LTE_NSOFT_BITS);
		}
		return 0;
	case SCRAMBLING_PCFICH:
		for (int ns=0;ns<NSUBFRAMES_X_FRAME;ns++) {
			sequence_pcfich(&h->obj.seq[ns], 2*ns, h->init.cell_id);
		}
		return 0;
	case SCRAMBLING_PDCCH:
		for (int ns=0;ns<NSUBFRAMES_X_FRAME;ns++) {
			sequence_pdcch(&h->obj.seq[ns], 2*ns, h->init.cell_id, LTE_NSOFT_BITS);
		}
		return 0;
	case SCRAMBLING_PMCH:
	case SCRAMBLING_PUCCH:
		fprintf(stderr, "Not implemented\n");
		return -1;
	default:
		fprintf(stderr, "Invalid channel %d\n", h->init.channel);
		return -1;
	}
=======
  switch (h->init.channel) {
  case SCRAMBLING_PBCH:
    return sequence_pbch(&h->obj.seq[0], h->init.nof_symbols == CPNORM_NSYMB?CPNORM:CPEXT,
        h->init.cell_id);
  case SCRAMBLING_PDSCH:
  case SCRAMBLING_PCFICH:
    for (int ns=0;ns<NSUBFRAMES_X_FRAME;ns++) {
      sequence_pcfich(&h->obj.seq[ns], 2*ns, h->init.cell_id);
    }
    return 0;
  case SCRAMBLING_PDCCH:
  case SCRAMBLING_PMCH:
  case SCRAMBLING_PUCCH:
    fprintf(stderr, "Not implemented\n");
    return -1;
  default:
    fprintf(stderr, "Invalid channel %d\n", h->init.channel);
    return -1;
  }
>>>>>>> acff8b08
}

int scrambling_initialize(scrambling_hl* h) {

  bzero(&h->obj, sizeof(scrambling_t));

  return compute_sequences(h);
}

/** This function can be called in a subframe (1ms) basis for LTE */
int scrambling_work(scrambling_hl* hl) {
  int sf;
  if (hl->init.channel == SCRAMBLING_PBCH) {
    sf = 0;
  } else {
    sf = hl->ctrl_in.subframe;
  }
  sequence_t *seq = &hl->obj.seq[sf];

  if (hl->init.hard) {
    memcpy(hl->output, hl->input, sizeof(char) * hl->in_len);
    scrambling_b(seq, hl->output);
  } else {
    memcpy(hl->output, hl->input, sizeof(float) * hl->in_len);
    scrambling_f(seq, hl->output);
  }
  hl->out_len = hl->in_len;
  return 0;
}

int scrambling_stop(scrambling_hl* hl) {
  int i;
  for (i=0;i<NSUBFRAMES_X_FRAME;i++) {
    sequence_free(&hl->obj.seq[i]);
  }
  return 0;
}
<|MERGE_RESOLUTION|>--- conflicted
+++ resolved
@@ -25,7 +25,6 @@
  *
  */
 
-
 #include <stdio.h>
 #include <stdlib.h>
 #include <string.h>
@@ -41,7 +40,7 @@
   assert (len + offset <= s->len);
 
   for (i = 0; i < len; i++) {
-    data[i] = data[i]*(1-2*s->c[i+offset]);
+    data[i] = data[i] * (1 - 2 * s->c[i + offset]);
   }
 }
 
@@ -54,7 +53,7 @@
   assert (len + offset <= s->len);
 
   for (i = 0; i < len; i++) {
-    data[i] = data[i]*(1-2*s->c[i+offset]);
+    data[i] = data[i] * (1 - 2 * s->c[i + offset]);
   }
 }
 
@@ -70,7 +69,7 @@
   int i;
   assert (len + offset <= s->len);
   for (i = 0; i < len; i++) {
-    data[i] = (data[i] + s->c[i+offset]) % 2;
+    data[i] = (data[i] + s->c[i + offset]) % 2;
   }
 }
 
@@ -78,46 +77,26 @@
 
 int compute_sequences(scrambling_hl* h) {
 
-<<<<<<< HEAD
-	switch (h->init.channel) {
-	case SCRAMBLING_PBCH:
-		return sequence_pbch(&h->obj.seq[0], h->init.nof_symbols == CPNORM_NSYMB?CPNORM:CPEXT,
-				h->init.cell_id);
-	case SCRAMBLING_PDSCH:
-		for (int ns=0;ns<NSUBFRAMES_X_FRAME;ns++) {
-			sequence_pdsch(&h->obj.seq[ns], h->init.nrnti, 0, 2*ns, h->init.cell_id, LTE_NSOFT_BITS);
-		}
-		return 0;
-	case SCRAMBLING_PCFICH:
-		for (int ns=0;ns<NSUBFRAMES_X_FRAME;ns++) {
-			sequence_pcfich(&h->obj.seq[ns], 2*ns, h->init.cell_id);
-		}
-		return 0;
-	case SCRAMBLING_PDCCH:
-		for (int ns=0;ns<NSUBFRAMES_X_FRAME;ns++) {
-			sequence_pdcch(&h->obj.seq[ns], 2*ns, h->init.cell_id, LTE_NSOFT_BITS);
-		}
-		return 0;
-	case SCRAMBLING_PMCH:
-	case SCRAMBLING_PUCCH:
-		fprintf(stderr, "Not implemented\n");
-		return -1;
-	default:
-		fprintf(stderr, "Invalid channel %d\n", h->init.channel);
-		return -1;
-	}
-=======
   switch (h->init.channel) {
   case SCRAMBLING_PBCH:
-    return sequence_pbch(&h->obj.seq[0], h->init.nof_symbols == CPNORM_NSYMB?CPNORM:CPEXT,
-        h->init.cell_id);
+    return sequence_pbch(&h->obj.seq[0],
+        h->init.nof_symbols == CPNORM_NSYMB ? CPNORM : CPEXT, h->init.cell_id);
   case SCRAMBLING_PDSCH:
+    for (int ns = 0; ns < NSUBFRAMES_X_FRAME; ns++) {
+      sequence_pdsch(&h->obj.seq[ns], h->init.nrnti, 0, 2 * ns, h->init.cell_id,
+          LTE_NSOFT_BITS);
+    }
+    return 0;
   case SCRAMBLING_PCFICH:
-    for (int ns=0;ns<NSUBFRAMES_X_FRAME;ns++) {
-      sequence_pcfich(&h->obj.seq[ns], 2*ns, h->init.cell_id);
+    for (int ns = 0; ns < NSUBFRAMES_X_FRAME; ns++) {
+      sequence_pcfich(&h->obj.seq[ns], 2 * ns, h->init.cell_id);
     }
     return 0;
   case SCRAMBLING_PDCCH:
+    for (int ns = 0; ns < NSUBFRAMES_X_FRAME; ns++) {
+      sequence_pdcch(&h->obj.seq[ns], 2 * ns, h->init.cell_id, LTE_NSOFT_BITS);
+    }
+    return 0;
   case SCRAMBLING_PMCH:
   case SCRAMBLING_PUCCH:
     fprintf(stderr, "Not implemented\n");
@@ -126,7 +105,6 @@
     fprintf(stderr, "Invalid channel %d\n", h->init.channel);
     return -1;
   }
->>>>>>> acff8b08
 }
 
 int scrambling_initialize(scrambling_hl* h) {
@@ -159,7 +137,7 @@
 
 int scrambling_stop(scrambling_hl* hl) {
   int i;
-  for (i=0;i<NSUBFRAMES_X_FRAME;i++) {
+  for (i = 0; i < NSUBFRAMES_X_FRAME; i++) {
     sequence_free(&hl->obj.seq[i]);
   }
   return 0;
