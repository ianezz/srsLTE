/**
 *
 * \section COPYRIGHT
 *
 * Copyright 2013-2014 The libLTE Developers. See the
 * COPYRIGHT file at the top-level directory of this distribution.
 *
 * \section LICENSE
 *
 * This file is part of the libLTE library.
 *
 * libLTE is free software: you can redistribute it and/or modify
 * it under the terms of the GNU Lesser General Public License as
 * published by the Free Software Foundation, either version 3 of
 * the License, or (at your option) any later version.
 *
 * libLTE is distributed in the hope that it will be useful,
 * but WITHOUT ANY WARRANTY; without even the implied warranty of
 * MERCHANTABILITY or FITNESS FOR A PARTICULAR PURPOSE.  See the
 * GNU Lesser General Public License for more details.
 *
 * A copy of the GNU Lesser General Public License can be found in
 * the LICENSE file in the top-level directory of this distribution
 * and at http://www.gnu.org/licenses/.
 *
 */

#include "lte/fec/turbocoder.h"

#include <stdio.h>

#define NOF_REGS 3

int tcod_init(tcod_t *h, int max_long_cb) {

<<<<<<< HEAD
	if (tc_interl_init(&h->interl, max_long_cb)) {
		return -1;
	}
	h->max_long_cb = max_long_cb;
	return 0;
}

void tcod_free(tcod_t *h) {
	tc_interl_free(&h->interl);
	h->max_long_cb = 0;
}

int tcod_encode(tcod_t *h, char *input, char *output, int long_cb) {
	
	char reg1_0,reg1_1,reg1_2, reg2_0,reg2_1,reg2_2;
	int i,k=0,j;
	char bit;
	char in,out;
	int *per;

	if (long_cb > h->max_long_cb) {
		fprintf(stderr, "Turbo coder initiated for max_long_cb=%d\n", h->max_long_cb);
		return -1;
	}

	if (tc_interl_LTE_gen(&h->interl, long_cb)) {
		fprintf(stderr, "Error initiating TC interleaver\n");
		return -1;
	}

	per=h->interl.forward;
	
	reg1_0=0;
	reg1_1=0;
	reg1_2=0;
	
	reg2_0=0;
	reg2_1=0;
	reg2_2=0;
	
	k=0;
	for (i=0;i<long_cb;i++) {
		bit=input[i];
		
		output[k]=bit;
		k++;
		
		in=bit^(reg1_2^reg1_1);
		out=reg1_2^(reg1_0^in);
=======
  if (tc_interl_LTE_init(&h->interl, long_cb)) {
    return -1;
  }
  h->long_cb = long_cb;
  return 0;
}

void tcod_free(tcod_t *h) {
  tc_interl_free(&h->interl);
  h->long_cb = 0;
}

void tcod_encode(tcod_t *h, char *input, char *output) {
  
  char reg1_0,reg1_1,reg1_2, reg2_0,reg2_1,reg2_2;
  int i,k=0,j;
  char bit;
  char in,out;
  int *per;

  per=h->interl.forward;
  
  reg1_0=0;
  reg1_1=0;
  reg1_2=0;
  
  reg2_0=0;
  reg2_1=0;
  reg2_2=0;
  
  k=0;
  for (i=0;i<h->long_cb;i++) {
    bit=input[i];
    
    output[k]=bit;
    k++;
    
    in=bit^(reg1_2^reg1_1);
    out=reg1_2^(reg1_0^in);
>>>>>>> acff8b08

    reg1_2=reg1_1;
    reg1_1=reg1_0;
    reg1_0=in;
    
    output[k]=out;
    k++;
    
    bit=input[per[i]];
    
    in=bit^(reg2_2^reg2_1);
    out=reg2_2^(reg2_0^in);

<<<<<<< HEAD
		reg2_2=reg2_1;
		reg2_1=reg2_0;
		reg2_0=in;
		
		output[k]=out;
		k++;
	}
	
	k=3*long_cb;
	
	/* TAILING CODER #1 */
	for (j=0;j<NOF_REGS;j++) {
		bit=reg1_2^reg1_1;
		
		output[k]=bit;
		k++;
		
		in=bit^(reg1_2^reg1_1);
		out=reg1_2^(reg1_0^in);
=======
    reg2_2=reg2_1;
    reg2_1=reg2_0;
    reg2_0=in;
    
    output[k]=out;
    k++;
  }
  
  k=3*h->long_cb;
  
  /* TAILING CODER #1 */
  for (j=0;j<NOF_REGS;j++) {
    bit=reg1_2^reg1_1;
    
    output[k]=bit;
    k++;
    
    in=bit^(reg1_2^reg1_1);
    out=reg1_2^(reg1_0^in);
>>>>>>> acff8b08

    reg1_2=reg1_1;
    reg1_1=reg1_0;
    reg1_0=in;
    
    output[k]=out;
    k++;
  }
  
  /* TAILING CODER #2 */
  for (j=0;j<NOF_REGS;j++) {
    bit=reg2_2^reg2_1;
    
    output[k]=bit;
    k++;
      
    in=bit^(reg2_2^reg2_1);
    out=reg2_2^(reg2_0^in);

<<<<<<< HEAD
		reg2_2=reg2_1;
		reg2_1=reg2_0;
		reg2_0=in;
		
		output[k]=out;
		k++;
	}
	return 0;
=======
    reg2_2=reg2_1;
    reg2_1=reg2_0;
    reg2_0=in;
    
    output[k]=out;
    k++;
  }
>>>>>>> acff8b08
}

<|MERGE_RESOLUTION|>--- conflicted
+++ resolved
@@ -1,219 +1,146 @@
-/**
- *
- * \section COPYRIGHT
- *
- * Copyright 2013-2014 The libLTE Developers. See the
- * COPYRIGHT file at the top-level directory of this distribution.
- *
- * \section LICENSE
- *
- * This file is part of the libLTE library.
- *
- * libLTE is free software: you can redistribute it and/or modify
- * it under the terms of the GNU Lesser General Public License as
- * published by the Free Software Foundation, either version 3 of
- * the License, or (at your option) any later version.
- *
- * libLTE is distributed in the hope that it will be useful,
- * but WITHOUT ANY WARRANTY; without even the implied warranty of
- * MERCHANTABILITY or FITNESS FOR A PARTICULAR PURPOSE.  See the
- * GNU Lesser General Public License for more details.
- *
- * A copy of the GNU Lesser General Public License can be found in
- * the LICENSE file in the top-level directory of this distribution
- * and at http://www.gnu.org/licenses/.
- *
- */
-
-#include "lte/fec/turbocoder.h"
-
-#include <stdio.h>
-
-#define NOF_REGS 3
-
-int tcod_init(tcod_t *h, int max_long_cb) {
-
-<<<<<<< HEAD
-	if (tc_interl_init(&h->interl, max_long_cb)) {
-		return -1;
-	}
-	h->max_long_cb = max_long_cb;
-	return 0;
-}
-
-void tcod_free(tcod_t *h) {
-	tc_interl_free(&h->interl);
-	h->max_long_cb = 0;
-}
-
-int tcod_encode(tcod_t *h, char *input, char *output, int long_cb) {
-	
-	char reg1_0,reg1_1,reg1_2, reg2_0,reg2_1,reg2_2;
-	int i,k=0,j;
-	char bit;
-	char in,out;
-	int *per;
-
-	if (long_cb > h->max_long_cb) {
-		fprintf(stderr, "Turbo coder initiated for max_long_cb=%d\n", h->max_long_cb);
-		return -1;
-	}
-
-	if (tc_interl_LTE_gen(&h->interl, long_cb)) {
-		fprintf(stderr, "Error initiating TC interleaver\n");
-		return -1;
-	}
-
-	per=h->interl.forward;
-	
-	reg1_0=0;
-	reg1_1=0;
-	reg1_2=0;
-	
-	reg2_0=0;
-	reg2_1=0;
-	reg2_2=0;
-	
-	k=0;
-	for (i=0;i<long_cb;i++) {
-		bit=input[i];
-		
-		output[k]=bit;
-		k++;
-		
-		in=bit^(reg1_2^reg1_1);
-		out=reg1_2^(reg1_0^in);
-=======
-  if (tc_interl_LTE_init(&h->interl, long_cb)) {
-    return -1;
-  }
-  h->long_cb = long_cb;
-  return 0;
-}
-
-void tcod_free(tcod_t *h) {
-  tc_interl_free(&h->interl);
-  h->long_cb = 0;
-}
-
-void tcod_encode(tcod_t *h, char *input, char *output) {
-  
-  char reg1_0,reg1_1,reg1_2, reg2_0,reg2_1,reg2_2;
-  int i,k=0,j;
-  char bit;
-  char in,out;
-  int *per;
-
-  per=h->interl.forward;
-  
-  reg1_0=0;
-  reg1_1=0;
-  reg1_2=0;
-  
-  reg2_0=0;
-  reg2_1=0;
-  reg2_2=0;
-  
-  k=0;
-  for (i=0;i<h->long_cb;i++) {
-    bit=input[i];
-    
-    output[k]=bit;
-    k++;
-    
-    in=bit^(reg1_2^reg1_1);
-    out=reg1_2^(reg1_0^in);
->>>>>>> acff8b08
-
-    reg1_2=reg1_1;
-    reg1_1=reg1_0;
-    reg1_0=in;
-    
-    output[k]=out;
-    k++;
-    
-    bit=input[per[i]];
-    
-    in=bit^(reg2_2^reg2_1);
-    out=reg2_2^(reg2_0^in);
-
-<<<<<<< HEAD
-		reg2_2=reg2_1;
-		reg2_1=reg2_0;
-		reg2_0=in;
-		
-		output[k]=out;
-		k++;
-	}
-	
-	k=3*long_cb;
-	
-	/* TAILING CODER #1 */
-	for (j=0;j<NOF_REGS;j++) {
-		bit=reg1_2^reg1_1;
-		
-		output[k]=bit;
-		k++;
-		
-		in=bit^(reg1_2^reg1_1);
-		out=reg1_2^(reg1_0^in);
-=======
-    reg2_2=reg2_1;
-    reg2_1=reg2_0;
-    reg2_0=in;
-    
-    output[k]=out;
-    k++;
-  }
-  
-  k=3*h->long_cb;
-  
-  /* TAILING CODER #1 */
-  for (j=0;j<NOF_REGS;j++) {
-    bit=reg1_2^reg1_1;
-    
-    output[k]=bit;
-    k++;
-    
-    in=bit^(reg1_2^reg1_1);
-    out=reg1_2^(reg1_0^in);
->>>>>>> acff8b08
-
-    reg1_2=reg1_1;
-    reg1_1=reg1_0;
-    reg1_0=in;
-    
-    output[k]=out;
-    k++;
-  }
-  
-  /* TAILING CODER #2 */
-  for (j=0;j<NOF_REGS;j++) {
-    bit=reg2_2^reg2_1;
-    
-    output[k]=bit;
-    k++;
-      
-    in=bit^(reg2_2^reg2_1);
-    out=reg2_2^(reg2_0^in);
-
-<<<<<<< HEAD
-		reg2_2=reg2_1;
-		reg2_1=reg2_0;
-		reg2_0=in;
-		
-		output[k]=out;
-		k++;
-	}
-	return 0;
-=======
-    reg2_2=reg2_1;
-    reg2_1=reg2_0;
-    reg2_0=in;
-    
-    output[k]=out;
-    k++;
-  }
->>>>>>> acff8b08
-}
-
+/**
+ *
+ * \section COPYRIGHT
+ *
+ * Copyright 2013-2014 The libLTE Developers. See the
+ * COPYRIGHT file at the top-level directory of this distribution.
+ *
+ * \section LICENSE
+ *
+ * This file is part of the libLTE library.
+ *
+ * libLTE is free software: you can redistribute it and/or modify
+ * it under the terms of the GNU Lesser General Public License as
+ * published by the Free Software Foundation, either version 3 of
+ * the License, or (at your option) any later version.
+ *
+ * libLTE is distributed in the hope that it will be useful,
+ * but WITHOUT ANY WARRANTY; without even the implied warranty of
+ * MERCHANTABILITY or FITNESS FOR A PARTICULAR PURPOSE.  See the
+ * GNU Lesser General Public License for more details.
+ *
+ * A copy of the GNU Lesser General Public License can be found in
+ * the LICENSE file in the top-level directory of this distribution
+ * and at http://www.gnu.org/licenses/.
+ *
+ */
+
+#include "lte/fec/turbocoder.h"
+
+#include <stdio.h>
+
+#define NOF_REGS 3
+
+int tcod_init(tcod_t *h, int max_long_cb) {
+
+  if (tc_interl_init(&h->interl, max_long_cb)) {
+    return -1;
+  }
+  h->max_long_cb = max_long_cb;
+  return 0;
+}
+
+void tcod_free(tcod_t *h) {
+  tc_interl_free(&h->interl);
+  h->max_long_cb = 0;
+}
+
+int tcod_encode(tcod_t *h, char *input, char *output, int long_cb) {
+
+  char reg1_0, reg1_1, reg1_2, reg2_0, reg2_1, reg2_2;
+  int i, k = 0, j;
+  char bit;
+  char in, out;
+  int *per;
+
+  if (long_cb > h->max_long_cb) {
+    fprintf(stderr, "Turbo coder initiated for max_long_cb=%d\n",
+        h->max_long_cb);
+    return -1;
+  }
+
+  if (tc_interl_LTE_gen(&h->interl, long_cb)) {
+    fprintf(stderr, "Error initiating TC interleaver\n");
+    return -1;
+  }
+
+  per = h->interl.forward;
+
+  reg1_0 = 0;
+  reg1_1 = 0;
+  reg1_2 = 0;
+
+  reg2_0 = 0;
+  reg2_1 = 0;
+  reg2_2 = 0;
+
+  k = 0;
+  for (i = 0; i < long_cb; i++) {
+    bit = input[i];
+
+    output[k] = bit;
+    k++;
+
+    in = bit ^ (reg1_2 ^ reg1_1);
+    out = reg1_2 ^ (reg1_0 ^ in);
+
+    reg1_2 = reg1_1;
+    reg1_1 = reg1_0;
+    reg1_0 = in;
+
+    output[k] = out;
+    k++;
+
+    bit = input[per[i]];
+
+    in = bit ^ (reg2_2 ^ reg2_1);
+    out = reg2_2 ^ (reg2_0 ^ in);
+
+    reg2_2 = reg2_1;
+    reg2_1 = reg2_0;
+    reg2_0 = in;
+
+    output[k] = out;
+    k++;
+  }
+
+  k = 3 * long_cb;
+
+  /* TAILING CODER #1 */
+  for (j = 0; j < NOF_REGS; j++) {
+    bit = reg1_2 ^ reg1_1;
+
+    output[k] = bit;
+    k++;
+
+    in = bit ^ (reg1_2 ^ reg1_1);
+    out = reg1_2 ^ (reg1_0 ^ in);
+
+    reg1_2 = reg1_1;
+    reg1_1 = reg1_0;
+    reg1_0 = in;
+
+    output[k] = out;
+    k++;
+  }
+
+  /* TAILING CODER #2 */
+  for (j = 0; j < NOF_REGS; j++) {
+    bit = reg2_2 ^ reg2_1;
+
+    output[k] = bit;
+    k++;
+
+    in = bit ^ (reg2_2 ^ reg2_1);
+    out = reg2_2 ^ (reg2_0 ^ in);
+
+    reg2_2 = reg2_1;
+    reg2_1 = reg2_0;
+    reg2_0 = in;
+
+    output[k] = out;
+    k++;
+  }
+  return 0;
+}
+