/**
 *
 * \section COPYRIGHT
 *
 * Copyright 2013-2014 The libLTE Developers. See the
 * COPYRIGHT file at the top-level directory of this distribution.
 *
 * \section LICENSE
 *
 * This file is part of the libLTE library.
 *
 * libLTE is free software: you can redistribute it and/or modify
 * it under the terms of the GNU Lesser General Public License as
 * published by the Free Software Foundation, either version 3 of
 * the License, or (at your option) any later version.
 *
 * libLTE is distributed in the hope that it will be useful,
 * but WITHOUT ANY WARRANTY; without even the implied warranty of
 * MERCHANTABILITY or FITNESS FOR A PARTICULAR PURPOSE.  See the
 * GNU Lesser General Public License for more details.
 *
 * A copy of the GNU Lesser General Public License can be found in
 * the LICENSE file in the top-level directory of this distribution
 * and at http://www.gnu.org/licenses/.
 *
 */


#ifndef PCFICH_
#define PCFICH_

#include "lte/config.h"
#include "lte/common/base.h"
#include "lte/mimo/precoding.h"
#include "lte/mimo/layermap.h"
#include "lte/modem/mod.h"
#include "lte/modem/demod_hard.h"
#include "lte/scrambling/scrambling.h"
#include "lte/phch/regs.h"

#define PCFICH_CFI_LEN    32
#define PCFICH_RE      PCFICH_CFI_LEN/2
#define PCFICH_MAX_DISTANCE  5

typedef _Complex float cf_t;

/* PCFICH object */
<<<<<<< HEAD
typedef struct {
	int cell_id;
	lte_cp_t cp;
	int nof_symbols;
	int nof_prb;
	int nof_ports;
=======
typedef struct LIBLTE_API {
  int cell_id;
  lte_cp_t cp;
  int nof_symbols;
  int nof_prb;
  int nof_tx_ports;
>>>>>>> acff8b08

  /* handler to REGs resource mapper */
  regs_t *regs;

  /* buffers */
  cf_t ce[MAX_PORTS_CTRL][PCFICH_RE];
  cf_t pcfich_symbols[MAX_PORTS_CTRL][PCFICH_RE];
  cf_t pcfich_x[MAX_PORTS_CTRL][PCFICH_RE];
  cf_t pcfich_d[PCFICH_RE];

  /* bit message */
  char data[PCFICH_CFI_LEN];

  /* tx & rx objects */
  modem_table_t mod;
  demod_hard_t demod;
  sequence_t seq_pcfich[NSUBFRAMES_X_FRAME];

}pcfich_t;

LIBLTE_API int pcfich_init(pcfich_t *q, regs_t *regs, int cell_id, int nof_prb, int nof_tx_ports, lte_cp_t cp);
LIBLTE_API void pcfich_free(pcfich_t *q);
LIBLTE_API int pcfich_decode(pcfich_t *q, cf_t *slot_symbols, cf_t *ce[MAX_PORTS_CTRL], int nsubframe, int *cfi, int *distance);
LIBLTE_API int pcfich_encode(pcfich_t *q, int cfi, cf_t *slot_symbols[MAX_PORTS_CTRL], int nsubframe);

LIBLTE_API bool pcfich_exists(int nframe, int nslot);
LIBLTE_API int pcfich_put(regs_t *h, cf_t *pcfich, cf_t *slot_data);
LIBLTE_API int pcfich_get(regs_t *h, cf_t *pcfich, cf_t *slot_data);

#endif // PCFICH_<|MERGE_RESOLUTION|>--- conflicted
+++ resolved
@@ -25,11 +25,9 @@
  *
  */
 
-
 #ifndef PCFICH_
 #define PCFICH_
 
-#include "lte/config.h"
 #include "lte/common/base.h"
 #include "lte/mimo/precoding.h"
 #include "lte/mimo/layermap.h"
@@ -38,28 +36,19 @@
 #include "lte/scrambling/scrambling.h"
 #include "lte/phch/regs.h"
 
-#define PCFICH_CFI_LEN    32
-#define PCFICH_RE      PCFICH_CFI_LEN/2
-#define PCFICH_MAX_DISTANCE  5
+#define PCFICH_CFI_LEN		32
+#define PCFICH_RE			PCFICH_CFI_LEN/2
+#define PCFICH_MAX_DISTANCE	5
 
 typedef _Complex float cf_t;
 
 /* PCFICH object */
-<<<<<<< HEAD
-typedef struct {
-	int cell_id;
-	lte_cp_t cp;
-	int nof_symbols;
-	int nof_prb;
-	int nof_ports;
-=======
 typedef struct LIBLTE_API {
   int cell_id;
   lte_cp_t cp;
   int nof_symbols;
   int nof_prb;
-  int nof_tx_ports;
->>>>>>> acff8b08
+  int nof_ports;
 
   /* handler to REGs resource mapper */
   regs_t *regs;
@@ -78,15 +67,18 @@
   demod_hard_t demod;
   sequence_t seq_pcfich[NSUBFRAMES_X_FRAME];
 
-}pcfich_t;
+} pcfich_t;
 
-LIBLTE_API int pcfich_init(pcfich_t *q, regs_t *regs, int cell_id, int nof_prb, int nof_tx_ports, lte_cp_t cp);
+LIBLTE_API int pcfich_init(pcfich_t *q, regs_t *regs, int cell_id, int nof_prb,
+    int nof_tx_ports, lte_cp_t cp);
 LIBLTE_API void pcfich_free(pcfich_t *q);
-LIBLTE_API int pcfich_decode(pcfich_t *q, cf_t *slot_symbols, cf_t *ce[MAX_PORTS_CTRL], int nsubframe, int *cfi, int *distance);
-LIBLTE_API int pcfich_encode(pcfich_t *q, int cfi, cf_t *slot_symbols[MAX_PORTS_CTRL], int nsubframe);
+LIBLTE_API int pcfich_decode(pcfich_t *q, cf_t *slot_symbols, cf_t *ce[MAX_PORTS_CTRL],
+    int nsubframe, int *cfi, int *distance);
+LIBLTE_API int pcfich_encode(pcfich_t *q, int cfi, cf_t *slot_symbols[MAX_PORTS_CTRL],
+    int nsubframe);
 
 LIBLTE_API bool pcfich_exists(int nframe, int nslot);
 LIBLTE_API int pcfich_put(regs_t *h, cf_t *pcfich, cf_t *slot_data);
 LIBLTE_API int pcfich_get(regs_t *h, cf_t *pcfich, cf_t *slot_data);
 
-#endif // PCFICH_+#endif