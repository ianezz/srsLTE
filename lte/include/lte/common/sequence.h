--- conflicted
+++ resolved
@@ -25,34 +25,26 @@
  *
  */
 
-
 #ifndef LTESEQ_
 #define LTESEQ_
 
-#include "lte/config.h"
 #include "lte/common/base.h"
 
-typedef struct LIBLTE_API{
+typedef struct LIBLTE_API {
   char *c;
   int len;
-}sequence_t;
+} sequence_t;
 
 LIBLTE_API int sequence_init(sequence_t *q, int len);
 LIBLTE_API void sequence_free(sequence_t *q);
 
 LIBLTE_API int sequence_LTEPRS(sequence_t *q, int len, int seed);
 
-<<<<<<< HEAD
-int sequence_pbch(sequence_t *seq, lte_cp_t cp, int cell_id);
-int sequence_pcfich(sequence_t *seq, int nslot, int cell_id);
-int sequence_phich(sequence_t *seq, int nslot, int cell_id);
-int sequence_pdcch(sequence_t *seq, int nslot, int cell_id, int len);
-int sequence_pdsch(sequence_t *seq, unsigned short rnti, int q, int nslot, int cell_id, int len);
-=======
 LIBLTE_API int sequence_pbch(sequence_t *seq, lte_cp_t cp, int cell_id);
 LIBLTE_API int sequence_pcfich(sequence_t *seq, int nslot, int cell_id);
 LIBLTE_API int sequence_phich(sequence_t *seq, int nslot, int cell_id);
 LIBLTE_API int sequence_pdcch(sequence_t *seq, int nslot, int cell_id, int len);
->>>>>>> acff8b08
+LIBLTE_API int sequence_pdsch(sequence_t *seq, unsigned short rnti, int q,
+    int nslot, int cell_id, int len);
 
 #endif